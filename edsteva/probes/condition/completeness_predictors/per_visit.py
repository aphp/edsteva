--- conflicted
+++ resolved
@@ -57,10 +57,6 @@
     """
 
     self._metrics = ["c", "n_visit", "n_visit_with_condition"]
-<<<<<<< HEAD
-    check_tables(data=data, required_tables=["condition_occurrence"])
-
-=======
     check_tables(
         data=data,
         required_tables=[
@@ -74,7 +70,6 @@
         data=data,
     )
     self.care_site_relationship = care_site_relationship
->>>>>>> ae4ab63d
     person = prepare_person(data) if age_ranges else None
     cost = prepare_cost(data, drg_sources) if drg_sources else None
 
