--- conflicted
+++ resolved
@@ -152,11 +152,6 @@
             self._index.remove("condition_type")
         if not drg_sources and "drg_source" in self._index:
             self._index.remove("drg_source")
-<<<<<<< HEAD
-        if not condition_types and "condition_type" in self._index:
-            self._index.remove("condition_type")
-=======
->>>>>>> ae4ab63d
         return completeness_predictors.get(self._completeness_predictor)(
             self,
             data=data,
