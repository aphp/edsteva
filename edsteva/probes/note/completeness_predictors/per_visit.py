from datetime import datetime
from typing import Dict, List, Union

import pandas as pd
from loguru import logger

from edsteva.probes.utils.filter_df import convert_uf_to_pole
from edsteva.probes.utils.prepare_df import (
    prepare_care_site,
    prepare_cost,
    prepare_note,
    prepare_note_care_site,
    prepare_person,
    prepare_visit_detail,
    prepare_visit_occurrence,
)
from edsteva.probes.utils.utils import (
    CARE_SITE_LEVEL_NAMES,
    concatenate_predictor_by_level,
    hospital_only,
    impute_missing_dates,
)
from edsteva.utils.checks import check_tables
from edsteva.utils.framework import is_koalas, to
from edsteva.utils.typing import Data, DataFrame


def compute_completeness_predictor_per_visit(
    self,
    data: Data,
    care_site_relationship: pd.DataFrame,
    start_date: datetime,
    end_date: datetime,
    care_site_levels: Union[bool, str, List[str]],
    stay_types: Union[bool, str, Dict[str, str]],
    care_site_ids: List[int],
    care_site_short_names: List[str],
    care_site_specialties: Union[bool, List[str]],
    care_sites_sets: Union[str, Dict[str, str]],
    specialties_sets: Union[str, Dict[str, str]],
    extra_data: Data,
    length_of_stays: List[float],
<<<<<<< HEAD
    note_types: Union[str, Dict[str, str]],
    age_range: List[int],
    provenance_source: Union[str, Dict[str, str]],
    stay_source: Union[str, Dict[str, str]],
    drg_source: Union[str, Dict[str, str]],
=======
    note_types: Union[bool, str, Dict[str, str]],
    age_ranges: List[int],
    provenance_sources: Union[bool, str, Dict[str, str]],
    stay_sources: Union[bool, str, Dict[str, str]],
>>>>>>> f2150cd7
    **kwargs
):
    r"""Script to be used by [``compute()``][edsteva.probes.base.BaseProbe.compute]

    The ``per_visit`` algorithm computes $c_(t)$ the availability of clinical documents linked to patients' administrative stays:

    $$
    c(t) = \frac{n_{with\,doc}(t)}{n_{visit}(t)}
    $$

    Where $n_{visit}(t)$ is the number of administrative stays, $n_{with\,doc}$ the number of visits having at least one document and $t$ is the month.
    """

    self._metrics = ["c", "n_visit", "n_visit_with_note"]
    check_tables(data=data, required_tables=["note"])

    person = prepare_person(data)
<<<<<<< HEAD
    cost = prepare_cost(data, drg_source)
=======
>>>>>>> f2150cd7

    visit_occurrence = prepare_visit_occurrence(
        data=data,
        start_date=start_date,
        end_date=end_date,
        stay_types=stay_types,
        length_of_stays=length_of_stays,
<<<<<<< HEAD
        provenance_source=provenance_source,
        stay_source=stay_source,
        cost=cost,
        person=person,
        age_range=age_range,
=======
        provenance_sources=provenance_sources,
        stay_sources=stay_sources,
        person=person,
        age_ranges=age_ranges,
>>>>>>> f2150cd7
    )

    care_site = prepare_care_site(
        data=data,
        care_site_ids=care_site_ids,
        care_site_short_names=care_site_short_names,
        care_site_relationship=care_site_relationship,
        care_site_specialties=care_site_specialties,
        care_sites_sets=care_sites_sets,
        specialties_sets=specialties_sets,
    )

    note = prepare_note(data, note_types)

    hospital_visit = get_hospital_visit(note, visit_occurrence, care_site)
    hospital_name = CARE_SITE_LEVEL_NAMES["Hospital"]
    note_predictor_by_level = {hospital_name: hospital_visit}

    # UF selection
    if not hospital_only(care_site_levels=care_site_levels):
        if extra_data:  # pragma: no cover
            visit_detail = prepare_visit_detail(data, start_date, end_date)

            uf_visit, uc_visit, uh_visit = get_visit_detail(
                extra_data=extra_data,
                note=note,
                visit_occurrence=visit_occurrence,
                visit_detail=visit_detail,
                care_site=care_site,
            )
            uf_name = CARE_SITE_LEVEL_NAMES["UF"]
            note_predictor_by_level[uf_name] = uf_visit
            uc_name = CARE_SITE_LEVEL_NAMES["UC"]
            note_predictor_by_level[uc_name] = uc_visit
            uh_name = CARE_SITE_LEVEL_NAMES["UH"]
            note_predictor_by_level[uh_name] = uh_visit

            pole_visit = get_pole_visit(uf_visit, care_site, care_site_relationship)
            pole_name = CARE_SITE_LEVEL_NAMES["Pole"]
            note_predictor_by_level[pole_name] = pole_visit
        else:
            logger.info("Note data are only available at hospital level")
            care_site_levels = ["Hospital"]

    # Concatenate all predictors
    note_predictor = concatenate_predictor_by_level(
        predictor_by_level=note_predictor_by_level,
        care_site_levels=care_site_levels,
    )

    if is_koalas(note_predictor):
        note_predictor.spark.cache()

    return compute_completeness(self, note_predictor)


def compute_completeness(
    self,
    note_predictor: DataFrame,
):
    # Visit with note
    partition_cols = [*self._index.copy(), "date"]
    n_visit_with_note = (
        note_predictor.groupby(
            partition_cols,
            as_index=False,
            dropna=False,
        )
        .agg({"has_note": "count"})
        .rename(columns={"has_note": "n_visit_with_note"})
    )
    n_visit_with_note = to("pandas", n_visit_with_note)
    n_visit_with_note = n_visit_with_note[n_visit_with_note.n_visit_with_note > 0]
    n_visit_with_note = impute_missing_dates(
        start_date=self.start_date,
        end_date=self.end_date,
        predictor=n_visit_with_note,
        partition_cols=partition_cols,
    )

    # Visit total
    note_columns = ["note_type"]
    partition_cols = list(set(partition_cols) - set(note_columns))
    n_visit = (
        note_predictor.groupby(
            partition_cols,
            as_index=False,
            dropna=False,
        )
        .agg({"visit_id": "nunique"})
        .rename(columns={"visit_id": "n_visit"})
    )
    n_visit = to("pandas", n_visit)
    n_visit = impute_missing_dates(
        start_date=self.start_date,
        end_date=self.end_date,
        predictor=n_visit,
        partition_cols=partition_cols,
    )
    note_predictor = n_visit_with_note.merge(
        n_visit,
        on=partition_cols,
    )

    # Compute completeness
    note_predictor["c"] = note_predictor["n_visit"].where(
        note_predictor["n_visit"] == 0,
        note_predictor["n_visit_with_note"] / note_predictor["n_visit"],
    )

    return note_predictor


def get_hospital_visit(
    note: DataFrame,
    visit_occurrence: DataFrame,
    care_site: DataFrame,
):
    note_hospital = note[["visit_occurrence_id", "note_type"]].drop_duplicates()
    note_hospital["has_note"] = True
    hospital_visit = visit_occurrence.merge(
        note_hospital, on="visit_occurrence_id", how="left"
    )
    hospital_visit = hospital_visit.rename(columns={"visit_occurrence_id": "visit_id"})
    hospital_visit = hospital_visit.merge(care_site, on="care_site_id")
    if is_koalas(hospital_visit):
        hospital_visit = hospital_visit.spark.cache()

    return hospital_visit


def get_visit_detail(
    extra_data: Data,
    note: DataFrame,
    visit_occurrence: DataFrame,
    visit_detail: DataFrame,
    care_site: DataFrame,
):  # pragma: no cover
    visit_detail = visit_detail.merge(
        visit_occurrence[
            visit_occurrence.columns.intersection(
                set(["visit_occurrence_id", "length_of_stay", "stay_type"])
            )
        ],
        on="visit_occurrence_id",
    )

    note_detail = prepare_note_care_site(extra_data=extra_data, note=note)
    note_detail = note_detail[
        ["visit_occurrence_id", "note_type", "care_site_id"]
    ].drop_duplicates()
    note_detail["has_note"] = True
    note_detail = visit_detail.merge(
        note_detail,
        on=["visit_occurrence_id", "care_site_id"],
        how="left",
    ).drop(columns="visit_occurrence_id")

    note_detail = note_detail.merge(care_site, on="care_site_id")

    uf_name = CARE_SITE_LEVEL_NAMES["UF"]
    uf_visit = note_detail[note_detail["care_site_level"] == uf_name]
    uc_name = CARE_SITE_LEVEL_NAMES["UC"]
    uc_visit = note_detail[note_detail["care_site_level"] == uc_name]
    uh_name = CARE_SITE_LEVEL_NAMES["UH"]
    uh_visit = note_detail[note_detail["care_site_level"] == uh_name]

    if is_koalas(note_detail):
        uf_visit = uf_visit.spark.cache()
        uc_visit = uc_visit.spark.cache()
        uh_visit = uh_visit.spark.cache()

    return uf_visit, uc_visit, uh_visit


def get_pole_visit(
    uf_visit: DataFrame,
    care_site: DataFrame,
    care_site_relationship: DataFrame,
):  # pragma: no cover
    care_site_cols = list(
        set(
            [
                "care_site_short_name",
                "care_site_level",
                "care_site_specialty",
                "specialties_set",
                "care_sites_set",
            ]
        ).intersection(uf_visit.columns)
    )
    pole_visit = convert_uf_to_pole(
        table=uf_visit.drop(columns=care_site_cols),
        table_name="uf_visit",
        care_site_relationship=care_site_relationship,
    )

    pole_visit = pole_visit.merge(care_site, on="care_site_id")
    pole_name = CARE_SITE_LEVEL_NAMES["Pole"]
    pole_visit = pole_visit[pole_visit["care_site_level"] == pole_name]
    if is_koalas(pole_visit):
        pole_visit = pole_visit.spark.cache()

    return pole_visit<|MERGE_RESOLUTION|>--- conflicted
+++ resolved
@@ -40,18 +40,11 @@
     specialties_sets: Union[str, Dict[str, str]],
     extra_data: Data,
     length_of_stays: List[float],
-<<<<<<< HEAD
     note_types: Union[str, Dict[str, str]],
     age_range: List[int],
     provenance_source: Union[str, Dict[str, str]],
     stay_source: Union[str, Dict[str, str]],
     drg_source: Union[str, Dict[str, str]],
-=======
-    note_types: Union[bool, str, Dict[str, str]],
-    age_ranges: List[int],
-    provenance_sources: Union[bool, str, Dict[str, str]],
-    stay_sources: Union[bool, str, Dict[str, str]],
->>>>>>> f2150cd7
     **kwargs
 ):
     r"""Script to be used by [``compute()``][edsteva.probes.base.BaseProbe.compute]
@@ -69,10 +62,7 @@
     check_tables(data=data, required_tables=["note"])
 
     person = prepare_person(data)
-<<<<<<< HEAD
     cost = prepare_cost(data, drg_source)
-=======
->>>>>>> f2150cd7
 
     visit_occurrence = prepare_visit_occurrence(
         data=data,
@@ -80,18 +70,11 @@
         end_date=end_date,
         stay_types=stay_types,
         length_of_stays=length_of_stays,
-<<<<<<< HEAD
         provenance_source=provenance_source,
         stay_source=stay_source,
         cost=cost,
         person=person,
         age_range=age_range,
-=======
-        provenance_sources=provenance_sources,
-        stay_sources=stay_sources,
-        person=person,
-        age_ranges=age_ranges,
->>>>>>> f2150cd7
     )
 
     care_site = prepare_care_site(
