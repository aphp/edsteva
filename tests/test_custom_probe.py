--- conflicted
+++ resolved
@@ -30,24 +30,8 @@
     def __init__(
         self,
     ):
-<<<<<<< HEAD
-        self._index = [
-            "care_site_id",
-            "care_site_level",
-            "care_sites_set",
-            "care_site_specialty",
-            "specialties_set",
-            "stay_type",
-            "stay_source",
-            "length_of_stay",
-            "provenance_source",
-            "age_range",
-            "drg_source",
-        ]
-=======
         self._index = ["care_site_id"]
         self._metrics = ["c", "n_visit"]
->>>>>>> ae4ab63d
         super().__init__(
             index=self._index,
         )
@@ -55,68 +39,6 @@
     def compute_process(
         self,
         data: Data,
-<<<<<<< HEAD
-        care_site_relationship: pd.DataFrame,
-        start_date: datetime,
-        end_date: datetime,
-        care_site_ids: List[int] = None,
-        care_site_short_names: List[str] = None,
-        care_site_levels: Union[bool, str, List[str]] = True,
-        care_sites_sets: Union[str, Dict[str, str]] = None,
-        care_site_specialties: Union[bool, List[str]] = None,
-        specialties_sets: Union[str, Dict[str, str]] = None,
-        stay_types: Union[bool, str, Dict[str, str]] = True,
-        stay_sources: Union[bool, str, Dict[str, str]] = None,
-        length_of_stays: List[float] = None,
-        provenance_sources: Union[bool, str, Dict[str, str]] = None,
-        age_ranges: List[int] = None,
-        condition_types: Union[bool, str, Dict[str, str]] = None,
-        drg_sources: Union[bool, str, Dict[str, str]] = None,
-        **kwargs,
-    ):
-        if not care_site_levels and "care_site_level" in self._index:
-            self._index.remove("care_site_level")
-        if not care_sites_sets and "care_sites_set" in self._index:
-            self._index.remove("care_sites_set")
-        if not care_site_specialties and "care_site_specialty" in self._index:
-            self._index.remove("care_site_specialty")
-        if not specialties_sets and "specialties_set" in self._index:
-            self._index.remove("specialties_set")
-        if not stay_types and "stay_type" in self._index:
-            self._index.remove("stay_type")
-        if not stay_sources and "stay_source" in self._index:
-            self._index.remove("stay_source")
-        if not length_of_stays and "length_of_stay" in self._index:
-            self._index.remove("length_of_stay")
-        if not condition_types and "condition_type" in self._index:
-            self._index.remove("condition_type")
-        if not provenance_sources and "provenance_source" in self._index:
-            self._index.remove("provenance_source")
-        if not drg_sources and "drg_source" in self._index:
-            self._index.remove("drg_source")
-        if not age_ranges and "age_range" in self._index:
-            self._index.remove("age_range")
-        return completeness_predictors.get(self._completeness_predictor)(
-            self,
-            data=data,
-            care_site_relationship=care_site_relationship,
-            start_date=start_date,
-            end_date=end_date,
-            care_site_levels=care_site_levels,
-            stay_types=stay_types,
-            care_site_ids=care_site_ids,
-            care_site_short_names=care_site_short_names,
-            care_site_specialties=care_site_specialties,
-            care_sites_sets=care_sites_sets,
-            specialties_sets=specialties_sets,
-            length_of_stays=length_of_stays,
-            provenance_sources=provenance_sources,
-            stay_sources=stay_sources,
-            drg_sources=drg_sources,
-            condition_types=condition_types,
-            age_ranges=age_ranges,
-            **kwargs,
-=======
         **kwargs,
     ):
         predictor = data.visit_occurrence.copy()
@@ -129,7 +51,6 @@
             .assign(
                 c=lambda pp: pp["n_visit"],
             )
->>>>>>> ae4ab63d
         )
 
 
