<!doctype html>
<html lang="en" class="no-js">

<head>

  <meta charset="utf-8">
  <meta name="viewport" content="width=device-width,initial-scale=1">



  <link rel="icon" href="assets/logo/edsteva_logo.svg">
  <meta name="generator" content="mkdocs-1.4.2, mkdocs-material-8.5.10">



  <title>EDS-TeVa</title>



  <link rel="stylesheet" href="assets/stylesheets/main.975780f9.min.css">


  <link rel="stylesheet" href="assets/stylesheets/palette.2505c338.min.css">










  <link rel="preconnect" href="https://fonts.gstatic.com" crossorigin>
  <link rel="stylesheet"
    href="https://fonts.googleapis.com/css?family=Roboto:300,300i,400,400i,700,700i%7CRoboto+Mono:400,400i,700,700i&display=fallback">
  <style>
    :root {
      --md-text-font: "Roboto";
      --md-code-font: "Roboto Mono"
    }
  </style>



  <link rel="stylesheet" href="assets/_mkdocstrings.css">

  <link rel="stylesheet" href="assets/stylesheets/extra.css">

  <link rel="stylesheet" href="assets/termynal/termynal.css">

  <link rel="stylesheet" href="css/ansi-colours.css">

  <link rel="stylesheet" href="css/jupyter-cells.css">

  <link rel="stylesheet" href="css/pandas-dataframe.css">

  <script>__md_scope = new URL(".", location), __md_hash = e => [...e].reduce((e, _) => (e << 5) - e + _.charCodeAt(0), 0), __md_get = (e, _ = localStorage, t = __md_scope) => JSON.parse(_.getItem(t.pathname + "." + e)), __md_set = (e, _, t = localStorage, a = __md_scope) => { try { t.setItem(a.pathname + "." + e, JSON.stringify(_)) } catch (e) { } }</script>






</head>









<body dir="ltr" data-md-color-scheme="default" data-md-color-primary="" data-md-color-accent="">



  <script>var palette = __md_get("__palette"); if (palette && "object" == typeof palette.color) for (var key of Object.keys(palette.color)) document.body.setAttribute("data-md-color-" + key, palette.color[key])</script>

  <input class="md-toggle" data-md-toggle="drawer" type="checkbox" id="__drawer" autocomplete="off">
  <input class="md-toggle" data-md-toggle="search" type="checkbox" id="__search" autocomplete="off">
  <label class="md-overlay" for="__drawer"></label>
  <div data-md-component="skip">


    <a href="#getting-started" class="md-skip">
      Skip to content
    </a>

  </div>
  <div data-md-component="announce">

    <aside class="md-banner">
      <div class="md-banner__inner md-grid md-typeset">

        <button class="md-banner__button md-icon" aria-label="Don't show this again">
          <svg xmlns="http://www.w3.org/2000/svg" viewBox="0 0 24 24">
            <path
              d="M19 6.41 17.59 5 12 10.59 6.41 5 5 6.41 10.59 12 5 17.59 6.41 19 12 13.41 17.59 19 19 17.59 13.41 12 19 6.41Z" />
          </svg>
        </button>


        <p><strong>New features: </strong>
          Check out the new <a class="autorefs autorefs-internal"
            href="components/model/#available-models"><strong>RectangleModel</strong></a> !</p>

      </div>

      <script>var content, el = document.querySelector("[data-md-component=announce]"); el && (content = el.querySelector(".md-typeset"), __md_hash(content.innerHTML) === __md_get("__announce") && (el.hidden = !0))</script>

    </aside>

  </div>

  <div data-md-component="outdated" hidden>

  </div>




  <header class="md-header" data-md-component="header">
    <nav class="md-header__inner md-grid" aria-label="Header">
      <a href="." title="EDS-TeVa" class="md-header__button md-logo" aria-label="EDS-TeVa" data-md-component="logo">

        <img src="assets/logo/edsteva_logo.svg" alt="logo">

      </a>
      <label class="md-header__button md-icon" for="__drawer">
        <svg xmlns="http://www.w3.org/2000/svg" viewBox="0 0 24 24">
          <path d="M3 6h18v2H3V6m0 5h18v2H3v-2m0 5h18v2H3v-2Z" />
        </svg>
      </label>
      <div class="md-header__title" data-md-component="header-title">
        <div class="md-header__ellipsis">
          <div class="md-header__topic">
            <span class="md-ellipsis">
              EDS-TeVa
            </span>
          </div>
          <div class="md-header__topic" data-md-component="header-topic">
            <span class="md-ellipsis">

              Home

            </span>
          </div>
        </div>
      </div>

      <form class="md-header__option" data-md-component="palette">




        <input class="md-option" data-md-color-media="" data-md-color-scheme="default" data-md-color-primary=""
          data-md-color-accent="" aria-label="Switch to dark mode" type="radio" name="__palette" id="__palette_1">

        <label class="md-header__button md-icon" title="Switch to dark mode" for="__palette_2" hidden>
          <svg xmlns="http://www.w3.org/2000/svg" viewBox="0 0 24 24">
            <path
              d="M12 18c-.89 0-1.74-.2-2.5-.55C11.56 16.5 13 14.42 13 12c0-2.42-1.44-4.5-3.5-5.45C10.26 6.2 11.11 6 12 6a6 6 0 0 1 6 6 6 6 0 0 1-6 6m8-9.31V4h-4.69L12 .69 8.69 4H4v4.69L.69 12 4 15.31V20h4.69L12 23.31 15.31 20H20v-4.69L23.31 12 20 8.69Z" />
          </svg>
        </label>





        <input class="md-option" data-md-color-media="" data-md-color-scheme="slate" data-md-color-primary=""
          data-md-color-accent="" aria-label="Switch to light mode" type="radio" name="__palette" id="__palette_2">

        <label class="md-header__button md-icon" title="Switch to light mode" for="__palette_1" hidden>
          <svg xmlns="http://www.w3.org/2000/svg" viewBox="0 0 24 24">
            <path
              d="M12 8a4 4 0 0 0-4 4 4 4 0 0 0 4 4 4 4 0 0 0 4-4 4 4 0 0 0-4-4m0 10a6 6 0 0 1-6-6 6 6 0 0 1 6-6 6 6 0 0 1 6 6 6 6 0 0 1-6 6m8-9.31V4h-4.69L12 .69 8.69 4H4v4.69L.69 12 4 15.31V20h4.69L12 23.31 15.31 20H20v-4.69L23.31 12 20 8.69Z" />
          </svg>
        </label>


      </form>



      <label class="md-header__button md-icon" for="__search">
        <svg xmlns="http://www.w3.org/2000/svg" viewBox="0 0 24 24">
          <path
            d="M9.5 3A6.5 6.5 0 0 1 16 9.5c0 1.61-.59 3.09-1.56 4.23l.27.27h.79l5 5-1.5 1.5-5-5v-.79l-.27-.27A6.516 6.516 0 0 1 9.5 16 6.5 6.5 0 0 1 3 9.5 6.5 6.5 0 0 1 9.5 3m0 2C7 5 5 7 5 9.5S7 14 9.5 14 14 12 14 9.5 12 5 9.5 5Z" />
        </svg>
      </label>
      <div class="md-search" data-md-component="search" role="dialog">
        <label class="md-search__overlay" for="__search"></label>
        <div class="md-search__inner" role="search">
          <form class="md-search__form" name="search">
            <input type="text" class="md-search__input" name="query" aria-label="Search" placeholder="Search"
              autocapitalize="off" autocorrect="off" autocomplete="off" spellcheck="false"
              data-md-component="search-query" required>
            <label class="md-search__icon md-icon" for="__search">
              <svg xmlns="http://www.w3.org/2000/svg" viewBox="0 0 24 24">
                <path
                  d="M9.5 3A6.5 6.5 0 0 1 16 9.5c0 1.61-.59 3.09-1.56 4.23l.27.27h.79l5 5-1.5 1.5-5-5v-.79l-.27-.27A6.516 6.516 0 0 1 9.5 16 6.5 6.5 0 0 1 3 9.5 6.5 6.5 0 0 1 9.5 3m0 2C7 5 5 7 5 9.5S7 14 9.5 14 14 12 14 9.5 12 5 9.5 5Z" />
              </svg>
              <svg xmlns="http://www.w3.org/2000/svg" viewBox="0 0 24 24">
                <path d="M20 11v2H8l5.5 5.5-1.42 1.42L4.16 12l7.92-7.92L13.5 5.5 8 11h12Z" />
              </svg>
            </label>
            <nav class="md-search__options" aria-label="Search">

              <button type="reset" class="md-search__icon md-icon" title="Clear" aria-label="Clear" tabindex="-1">
                <svg xmlns="http://www.w3.org/2000/svg" viewBox="0 0 24 24">
                  <path
                    d="M19 6.41 17.59 5 12 10.59 6.41 5 5 6.41 10.59 12 5 17.59 6.41 19 12 13.41 17.59 19 19 17.59 13.41 12 19 6.41Z" />
                </svg>
              </button>
            </nav>

          </form>
          <div class="md-search__output">
            <div class="md-search__scrollwrap" data-md-scrollfix>
              <div class="md-search-result" data-md-component="search-result">
                <div class="md-search-result__meta">
                  Initializing search
                </div>
                <ol class="md-search-result__list"></ol>
              </div>
            </div>
          </div>
        </div>
      </div>


      <div class="md-header__source">
        <a href="https://aphp.github.io/edsteva" title="Go to repository" class="md-source" data-md-component="source">
          <div class="md-source__icon md-icon">

            <svg xmlns="http://www.w3.org/2000/svg" viewBox="0 0 448 512">
              <!--! Font Awesome Free 6.2.1 by @fontawesome - https://fontawesome.com License - https://fontawesome.com/license/free (Icons: CC BY 4.0, Fonts: SIL OFL 1.1, Code: MIT License) Copyright 2022 Fonticons, Inc.-->
              <path
                d="M439.55 236.05 244 40.45a28.87 28.87 0 0 0-40.81 0l-40.66 40.63 51.52 51.52c27.06-9.14 52.68 16.77 43.39 43.68l49.66 49.66c34.23-11.8 61.18 31 35.47 56.69-26.49 26.49-70.21-2.87-56-37.34L240.22 199v121.85c25.3 12.54 22.26 41.85 9.08 55a34.34 34.34 0 0 1-48.55 0c-17.57-17.6-11.07-46.91 11.25-56v-123c-20.8-8.51-24.6-30.74-18.64-45L142.57 101 8.45 235.14a28.86 28.86 0 0 0 0 40.81l195.61 195.6a28.86 28.86 0 0 0 40.8 0l194.69-194.69a28.86 28.86 0 0 0 0-40.81z" />
            </svg>
          </div>
          <div class="md-source__repository">
            edsteva
          </div>
        </a>
      </div>

    </nav>

  </header>

  <div class="md-container" data-md-component="container">






    <main class="md-main" data-md-component="main">
      <div class="md-main__inner md-grid">



        <div class="md-sidebar md-sidebar--primary" data-md-component="sidebar" data-md-type="navigation">
          <div class="md-sidebar__scrollwrap">
            <div class="md-sidebar__inner">



              <nav class="md-nav md-nav--primary" aria-label="Navigation" data-md-level="0">
                <label class="md-nav__title" for="__drawer">
                  <a href="." title="EDS-TeVa" class="md-nav__button md-logo" aria-label="EDS-TeVa"
                    data-md-component="logo">

                    <img src="assets/logo/edsteva_logo.svg" alt="logo">

                  </a>
                  EDS-TeVa
                </label>

                <div class="md-nav__source">
                  <a href="https://aphp.github.io/edsteva" title="Go to repository" class="md-source"
                    data-md-component="source">
                    <div class="md-source__icon md-icon">

                      <svg xmlns="http://www.w3.org/2000/svg" viewBox="0 0 448 512">
                        <!--! Font Awesome Free 6.2.1 by @fontawesome - https://fontawesome.com License - https://fontawesome.com/license/free (Icons: CC BY 4.0, Fonts: SIL OFL 1.1, Code: MIT License) Copyright 2022 Fonticons, Inc.-->
                        <path
                          d="M439.55 236.05 244 40.45a28.87 28.87 0 0 0-40.81 0l-40.66 40.63 51.52 51.52c27.06-9.14 52.68 16.77 43.39 43.68l49.66 49.66c34.23-11.8 61.18 31 35.47 56.69-26.49 26.49-70.21-2.87-56-37.34L240.22 199v121.85c25.3 12.54 22.26 41.85 9.08 55a34.34 34.34 0 0 1-48.55 0c-17.57-17.6-11.07-46.91 11.25-56v-123c-20.8-8.51-24.6-30.74-18.64-45L142.57 101 8.45 235.14a28.86 28.86 0 0 0 0 40.81l195.61 195.6a28.86 28.86 0 0 0 40.8 0l194.69-194.69a28.86 28.86 0 0 0 0-40.81z" />
                      </svg>
                    </div>
                    <div class="md-source__repository">
                      edsteva
                    </div>
                  </a>
                </div>

                <ul class="md-nav__list" data-md-scrollfix>










                  <li class="md-nav__item md-nav__item--active">

                    <input class="md-nav__toggle md-toggle" data-md-toggle="toc" type="checkbox" id="__toc">





                    <label class="md-nav__link md-nav__link--active" for="__toc">
                      Home
                      <span class="md-nav__icon md-icon"></span>
                    </label>

                    <a href="." class="md-nav__link md-nav__link--active">
                      Home
                    </a>



                    <nav class="md-nav md-nav--secondary" aria-label="Table of contents">






                      <label class="md-nav__title" for="__toc">
                        <span class="md-nav__icon md-icon"></span>
                        Table of contents
                      </label>
                      <ul class="md-nav__list" data-md-component="toc" data-md-scrollfix>

                        <li class="md-nav__item">
                          <a href="#context" class="md-nav__link">
                            Context
                          </a>

                        </li>

                        <li class="md-nav__item">
                          <a href="#installation" class="md-nav__link">
                            Installation
                          </a>

                        </li>

                        <li class="md-nav__item">
                          <a href="#working-example-administrative-records-relative-to-visits" class="md-nav__link">
                            Working example: administrative records relative to visits
                          </a>

                          <nav class="md-nav" aria-label="Working example: administrative records relative to visits">
                            <ul class="md-nav__list">

                              <li class="md-nav__item">
                                <a href="#1-load-your-data" class="md-nav__link">
                                  1. Load your data
                                </a>

                              </li>

                              <li class="md-nav__item">
                                <a href="#2-choose-a-probe-or-create-a-new-probe" class="md-nav__link">
                                  2. Choose a Probe or create a new Probe
                                </a>

                                <nav class="md-nav" aria-label="2. Choose a Probe or create a new Probe">
                                  <ul class="md-nav__list">

                                    <li class="md-nav__item">
                                      <a href="#21-compute-your-probe" class="md-nav__link">
                                        2.1 Compute your Probe
                                      </a>

                                    </li>

                                    <li class="md-nav__item">
                                      <a href="#22-filter-your-probe" class="md-nav__link">
                                        2.2 Filter your Probe
                                      </a>

                                    </li>

                                    <li class="md-nav__item">
                                      <a href="#23-visualize-your-probe" class="md-nav__link">
                                        2.3 Visualize your Probe
                                      </a>

                                      <nav class="md-nav" aria-label="2.3 Visualize your Probe">
                                        <ul class="md-nav__list">

                                          <li class="md-nav__item">
                                            <a href="#interactive-dashboard" class="md-nav__link">
                                              Interactive dashboard
                                            </a>

                                          </li>

                                          <li class="md-nav__item">
                                            <a href="#static-plot" class="md-nav__link">
                                              Static plot
                                            </a>

                                          </li>

                                        </ul>
                                      </nav>

                                    </li>

                                  </ul>
                                </nav>

                              </li>

                              <li class="md-nav__item">
                                <a href="#3-choose-a-model-or-create-a-new-model" class="md-nav__link">
                                  3. Choose a Model or create a new Model
                                </a>

                                <nav class="md-nav" aria-label="3. Choose a Model or create a new Model">
                                  <ul class="md-nav__list">

                                    <li class="md-nav__item">
                                      <a href="#31-fit-your-model" class="md-nav__link">
                                        3.1 Fit your Model
                                      </a>

                                    </li>

                                    <li class="md-nav__item">
                                      <a href="#32-visualize-your-fitted-probe" class="md-nav__link">
                                        3.2 Visualize your fitted Probe
                                      </a>

                                      <nav class="md-nav" aria-label="3.2 Visualize your fitted Probe">
                                        <ul class="md-nav__list">

                                          <li class="md-nav__item">
                                            <a href="#interactive-dashboard_1" class="md-nav__link">
                                              Interactive dashboard
                                            </a>

                                          </li>

                                          <li class="md-nav__item">
                                            <a href="#static-plot_1" class="md-nav__link">
                                              Static plot
                                            </a>

                                          </li>

                                        </ul>
                                      </nav>

                                    </li>

                                  </ul>
                                </nav>

                              </li>

                              <li class="md-nav__item">
                                <a href="#4-set-the-thresholds-to-fix-the-deployment-bias" class="md-nav__link">
                                  4. Set the thresholds to fix the deployment bias
                                </a>

                                <nav class="md-nav" aria-label="4. Set the thresholds to fix the deployment bias">
                                  <ul class="md-nav__list">

                                    <li class="md-nav__item">
                                      <a href="#41-visualize-estimates-distributions" class="md-nav__link">
                                        4.1 Visualize estimates distributions
                                      </a>

                                    </li>

                                    <li class="md-nav__item">
                                      <a href="#42-set-the-thresholds" class="md-nav__link">
                                        4.2 Set the thresholds
                                      </a>

                                    </li>

                                    <li class="md-nav__item">
                                      <a href="#43-fix-the-deployment-bias" class="md-nav__link">
                                        4.3 Fix the deployment bias
                                      </a>

                                    </li>

                                  </ul>
                                </nav>

                              </li>

                            </ul>
                          </nav>

                        </li>

                        <li class="md-nav__item">
                          <a href="#make-it-your-own" class="md-nav__link">
                            Make it your own
                          </a>

                          <nav class="md-nav" aria-label="Make it your own">
                            <ul class="md-nav__list">

                              <li class="md-nav__item">
                                <a href="#available-components" class="md-nav__link">
                                  Available components
                                </a>

                              </li>

                            </ul>
                          </nav>

                        </li>

                      </ul>

                    </nav>

                  </li>











                  <li class="md-nav__item md-nav__item--nested">


                    <input class="md-nav__toggle md-toggle" data-md-toggle="__nav_2" type="checkbox" id="__nav_2">














                    <label class="md-nav__link" for="__nav_2">
                      Components
                      <span class="md-nav__icon md-icon"></span>
                    </label>

                    <nav class="md-nav" aria-label="Components" data-md-level="1">
                      <label class="md-nav__title" for="__nav_2">
                        <span class="md-nav__icon md-icon"></span>
                        Components
                      </label>
                      <ul class="md-nav__list" data-md-scrollfix>






                        <li class="md-nav__item">
                          <a href="components/loading_data/" class="md-nav__link">
                            Loading data
                          </a>
                        </li>









                        <li class="md-nav__item">
                          <a href="components/probe/" class="md-nav__link">
                            Probe
                          </a>
                        </li>









                        <li class="md-nav__item">
                          <a href="components/model/" class="md-nav__link">
                            Model
                          </a>
                        </li>









                        <li class="md-nav__item">
                          <a href="components/visualization/" class="md-nav__link">
                            Visualization
                          </a>
                        </li>




                      </ul>
                    </nav>
                  </li>











                  <li class="md-nav__item md-nav__item--nested">


                    <input class="md-nav__toggle md-toggle" data-md-toggle="__nav_3" type="checkbox" id="__nav_3">








                    <label class="md-nav__link" for="__nav_3">
                      Code Reference
                      <span class="md-nav__icon md-icon"></span>
                    </label>

                    <nav class="md-nav" aria-label="Code Reference" data-md-level="1">
                      <label class="md-nav__title" for="__nav_3">
                        <span class="md-nav__icon md-icon"></span>
                        Code Reference
                      </label>
                      <ul class="md-nav__list" data-md-scrollfix>







                        <li class="md-nav__item md-nav__item--nested">


                          <input class="md-nav__toggle md-toggle" data-md-toggle="__nav_3_1" type="checkbox"
                            id="__nav_3_1">
























                          <div class="md-nav__link md-nav__link--index ">
                            <a href="reference/">edsteva</a>

                            <label for="__nav_3_1">
                              <span class="md-nav__icon md-icon"></span>
                            </label>

                          </div>

                          <nav class="md-nav" aria-label="edsteva" data-md-level="2">
                            <label class="md-nav__title" for="__nav_3_1">
                              <span class="md-nav__icon md-icon"></span>
                              edsteva
                            </label>
                            <ul class="md-nav__list" data-md-scrollfix>









                              <li class="md-nav__item md-nav__item--nested">


                                <input class="md-nav__toggle md-toggle" data-md-toggle="__nav_3_1_2" type="checkbox"
                                  id="__nav_3_1_2">
























                                <div class="md-nav__link md-nav__link--index ">
                                  <a href="reference/io/">io</a>

                                  <label for="__nav_3_1_2">
                                    <span class="md-nav__icon md-icon"></span>
                                  </label>

                                </div>

                                <nav class="md-nav" aria-label="io" data-md-level="3">
                                  <label class="md-nav__title" for="__nav_3_1_2">
                                    <span class="md-nav__icon md-icon"></span>
                                    io
                                  </label>
                                  <ul class="md-nav__list" data-md-scrollfix>








                                    <li class="md-nav__item">
                                      <a href="reference/io/files/" class="md-nav__link">
                                        files
                                      </a>
                                    </li>









                                    <li class="md-nav__item">
                                      <a href="reference/io/hive/" class="md-nav__link">
                                        hive
                                      </a>
                                    </li>









                                    <li class="md-nav__item">
                                      <a href="reference/io/i2b2_mapping/" class="md-nav__link">
                                        i2b2_mapping
                                      </a>
                                    </li>









                                    <li class="md-nav__item">
                                      <a href="reference/io/postgres/" class="md-nav__link">
                                        postgres
                                      </a>
                                    </li>









                                    <li class="md-nav__item">
                                      <a href="reference/io/settings/" class="md-nav__link">
                                        settings
                                      </a>
                                    </li>










                                    <li class="md-nav__item md-nav__item--nested">


                                      <input class="md-nav__toggle md-toggle" data-md-toggle="__nav_3_1_2_7"
                                        type="checkbox" id="__nav_3_1_2_7">




















                                      <div class="md-nav__link md-nav__link--index ">
                                        <a href="reference/io/synthetic/">synthetic</a>

                                        <label for="__nav_3_1_2_7">
                                          <span class="md-nav__icon md-icon"></span>
                                        </label>

                                      </div>

                                      <nav class="md-nav" aria-label="synthetic" data-md-level="4">
                                        <label class="md-nav__title" for="__nav_3_1_2_7">
                                          <span class="md-nav__icon md-icon"></span>
                                          synthetic
                                        </label>
                                        <ul class="md-nav__list" data-md-scrollfix>








                                          <li class="md-nav__item">
                                            <a href="reference/io/synthetic/care_site/" class="md-nav__link">
                                              care_site
                                            </a>
                                          </li>









                                          <li class="md-nav__item">
                                            <a href="reference/io/synthetic/synthetic/" class="md-nav__link">
                                              synthetic
                                            </a>
                                          </li>









                                          <li class="md-nav__item">
                                            <a href="reference/io/synthetic/utils/" class="md-nav__link">
                                              utils
                                            </a>
                                          </li>









                                          <li class="md-nav__item">
                                            <a href="reference/io/synthetic/visit/" class="md-nav__link">
                                              visit
                                            </a>
                                          </li>




                                        </ul>
                                      </nav>
                                    </li>




                                  </ul>
                                </nav>
                              </li>










                              <li class="md-nav__item md-nav__item--nested">


                                <input class="md-nav__toggle md-toggle" data-md-toggle="__nav_3_1_3" type="checkbox"
                                  id="__nav_3_1_3">


















                                <div class="md-nav__link md-nav__link--index ">
                                  <a href="reference/metrics/">metrics</a>

                                  <label for="__nav_3_1_3">
                                    <span class="md-nav__icon md-icon"></span>
                                  </label>

                                </div>

                                <nav class="md-nav" aria-label="metrics" data-md-level="3">
                                  <label class="md-nav__title" for="__nav_3_1_3">
                                    <span class="md-nav__icon md-icon"></span>
                                    metrics
                                  </label>
                                  <ul class="md-nav__list" data-md-scrollfix>








                                    <li class="md-nav__item">
                                      <a href="reference/metrics/error/" class="md-nav__link">
                                        error
                                      </a>
                                    </li>









                                    <li class="md-nav__item">
                                      <a href="reference/metrics/error_after_t0/" class="md-nav__link">
                                        error_after_t0
                                      </a>
                                    </li>









                                    <li class="md-nav__item">
                                      <a href="reference/metrics/error_between_t0_t1/" class="md-nav__link">
                                        error_between_t0_t1
                                      </a>
                                    </li>




                                  </ul>
                                </nav>
                              </li>










                              <li class="md-nav__item md-nav__item--nested">


                                <input class="md-nav__toggle md-toggle" data-md-toggle="__nav_3_1_4" type="checkbox"
                                  id="__nav_3_1_4">


















                                <div class="md-nav__link md-nav__link--index ">
                                  <a href="reference/models/">models</a>

                                  <label for="__nav_3_1_4">
                                    <span class="md-nav__icon md-icon"></span>
                                  </label>

                                </div>

                                <nav class="md-nav" aria-label="models" data-md-level="3">
                                  <label class="md-nav__title" for="__nav_3_1_4">
                                    <span class="md-nav__icon md-icon"></span>
                                    models
                                  </label>
                                  <ul class="md-nav__list" data-md-scrollfix>








                                    <li class="md-nav__item">
                                      <a href="reference/models/base/" class="md-nav__link">
                                        base
                                      </a>
                                    </li>










                                    <li class="md-nav__item md-nav__item--nested">


                                      <input class="md-nav__toggle md-toggle" data-md-toggle="__nav_3_1_4_3"
                                        type="checkbox" id="__nav_3_1_4_3">
















                                      <div class="md-nav__link md-nav__link--index ">
                                        <a href="reference/models/rectangle_function/">rectangle_function</a>

                                        <label for="__nav_3_1_4_3">
                                          <span class="md-nav__icon md-icon"></span>
                                        </label>

                                      </div>

                                      <nav class="md-nav" aria-label="rectangle_function" data-md-level="4">
                                        <label class="md-nav__title" for="__nav_3_1_4_3">
                                          <span class="md-nav__icon md-icon"></span>
                                          rectangle_function
                                        </label>
                                        <ul class="md-nav__list" data-md-scrollfix>









                                          <li class="md-nav__item md-nav__item--nested">


                                            <input class="md-nav__toggle md-toggle" data-md-toggle="__nav_3_1_4_3_2"
                                              type="checkbox" id="__nav_3_1_4_3_2">














                                            <div class="md-nav__link md-nav__link--index ">
                                              <a href="reference/models/rectangle_function/algos/">algos</a>

                                              <label for="__nav_3_1_4_3_2">
                                                <span class="md-nav__icon md-icon"></span>
                                              </label>

                                            </div>

                                            <nav class="md-nav" aria-label="algos" data-md-level="5">
                                              <label class="md-nav__title" for="__nav_3_1_4_3_2">
                                                <span class="md-nav__icon md-icon"></span>
                                                algos
                                              </label>
                                              <ul class="md-nav__list" data-md-scrollfix>








                                                <li class="md-nav__item">
                                                  <a href="reference/models/rectangle_function/algos/loss_minimization/"
                                                    class="md-nav__link">
                                                    loss_minimization
                                                  </a>
                                                </li>




                                              </ul>
                                            </nav>
                                          </li>









                                          <li class="md-nav__item">
                                            <a href="reference/models/rectangle_function/rectangle_function/"
                                              class="md-nav__link">
                                              rectangle_function
                                            </a>
                                          </li>




                                        </ul>
                                      </nav>
                                    </li>










                                    <li class="md-nav__item md-nav__item--nested">


                                      <input class="md-nav__toggle md-toggle" data-md-toggle="__nav_3_1_4_4"
                                        type="checkbox" id="__nav_3_1_4_4">
















                                      <div class="md-nav__link md-nav__link--index ">
                                        <a href="reference/models/step_function/">step_function</a>

                                        <label for="__nav_3_1_4_4">
                                          <span class="md-nav__icon md-icon"></span>
                                        </label>

                                      </div>

                                      <nav class="md-nav" aria-label="step_function" data-md-level="4">
                                        <label class="md-nav__title" for="__nav_3_1_4_4">
                                          <span class="md-nav__icon md-icon"></span>
                                          step_function
                                        </label>
                                        <ul class="md-nav__list" data-md-scrollfix>









                                          <li class="md-nav__item md-nav__item--nested">


                                            <input class="md-nav__toggle md-toggle" data-md-toggle="__nav_3_1_4_4_2"
                                              type="checkbox" id="__nav_3_1_4_4_2">
















                                            <div class="md-nav__link md-nav__link--index ">
                                              <a href="reference/models/step_function/algos/">algos</a>

                                              <label for="__nav_3_1_4_4_2">
                                                <span class="md-nav__icon md-icon"></span>
                                              </label>

                                            </div>

                                            <nav class="md-nav" aria-label="algos" data-md-level="5">
                                              <label class="md-nav__title" for="__nav_3_1_4_4_2">
                                                <span class="md-nav__icon md-icon"></span>
                                                algos
                                              </label>
                                              <ul class="md-nav__list" data-md-scrollfix>








                                                <li class="md-nav__item">
                                                  <a href="reference/models/step_function/algos/loss_minimization/"
                                                    class="md-nav__link">
                                                    loss_minimization
                                                  </a>
                                                </li>









                                                <li class="md-nav__item">
                                                  <a href="reference/models/step_function/algos/quantile/"
                                                    class="md-nav__link">
                                                    quantile
                                                  </a>
                                                </li>




                                              </ul>
                                            </nav>
                                          </li>









                                          <li class="md-nav__item">
                                            <a href="reference/models/step_function/step_function/"
                                              class="md-nav__link">
                                              step_function
                                            </a>
                                          </li>




                                        </ul>
                                      </nav>
                                    </li>




                                  </ul>
                                </nav>
                              </li>










                              <li class="md-nav__item md-nav__item--nested">


                                <input class="md-nav__toggle md-toggle" data-md-toggle="__nav_3_1_5" type="checkbox"
                                  id="__nav_3_1_5">




















                                <div class="md-nav__link md-nav__link--index ">
                                  <a href="reference/probes/">probes</a>

                                  <label for="__nav_3_1_5">
                                    <span class="md-nav__icon md-icon"></span>
                                  </label>

                                </div>

                                <nav class="md-nav" aria-label="probes" data-md-level="3">
                                  <label class="md-nav__title" for="__nav_3_1_5">
                                    <span class="md-nav__icon md-icon"></span>
                                    probes
                                  </label>
                                  <ul class="md-nav__list" data-md-scrollfix>








                                    <li class="md-nav__item">
                                      <a href="reference/probes/base/" class="md-nav__link">
                                        base
                                      </a>
                                    </li>









                                    <li class="md-nav__item">
                                      <a href="reference/probes/note/" class="md-nav__link">
                                        note
                                      </a>
                                    </li>









                                    <li class="md-nav__item">
                                      <a href="reference/probes/utils/" class="md-nav__link">
                                        utils
                                      </a>
                                    </li>









                                    <li class="md-nav__item">
                                      <a href="reference/probes/visit/" class="md-nav__link">
                                        visit
                                      </a>
                                    </li>




                                  </ul>
                                </nav>
                              </li>










                              <li class="md-nav__item md-nav__item--nested">


                                <input class="md-nav__toggle md-toggle" data-md-toggle="__nav_3_1_6" type="checkbox"
                                  id="__nav_3_1_6">




















                                <div class="md-nav__link md-nav__link--index ">
                                  <a href="reference/utils/">utils</a>

                                  <label for="__nav_3_1_6">
                                    <span class="md-nav__icon md-icon"></span>
                                  </label>

                                </div>

                                <nav class="md-nav" aria-label="utils" data-md-level="3">
                                  <label class="md-nav__title" for="__nav_3_1_6">
                                    <span class="md-nav__icon md-icon"></span>
                                    utils
                                  </label>
                                  <ul class="md-nav__list" data-md-scrollfix>








                                    <li class="md-nav__item">
                                      <a href="reference/utils/checks/" class="md-nav__link">
                                        checks
                                      </a>
                                    </li>









                                    <li class="md-nav__item">
                                      <a href="reference/utils/framework/" class="md-nav__link">
                                        framework
                                      </a>
                                    </li>









                                    <li class="md-nav__item">
                                      <a href="reference/utils/loss_functions/" class="md-nav__link">
                                        loss_functions
                                      </a>
                                    </li>









                                    <li class="md-nav__item">
                                      <a href="reference/utils/typing/" class="md-nav__link">
                                        typing
                                      </a>
                                    </li>




                                  </ul>
                                </nav>
                              </li>










                              <li class="md-nav__item md-nav__item--nested">


                                <input class="md-nav__toggle md-toggle" data-md-toggle="__nav_3_1_7" type="checkbox"
                                  id="__nav_3_1_7">


















                                <div class="md-nav__link md-nav__link--index ">
                                  <a href="reference/viz/">viz</a>

                                  <label for="__nav_3_1_7">
                                    <span class="md-nav__icon md-icon"></span>
                                  </label>

                                </div>

                                <nav class="md-nav" aria-label="viz" data-md-level="3">
                                  <label class="md-nav__title" for="__nav_3_1_7">
                                    <span class="md-nav__icon md-icon"></span>
                                    viz
                                  </label>
                                  <ul class="md-nav__list" data-md-scrollfix>









                                    <li class="md-nav__item md-nav__item--nested">


                                      <input class="md-nav__toggle md-toggle" data-md-toggle="__nav_3_1_7_2"
                                        type="checkbox" id="__nav_3_1_7_2">
















                                      <div class="md-nav__link md-nav__link--index ">
                                        <a href="reference/viz/dashboards/">dashboards</a>

                                        <label for="__nav_3_1_7_2">
                                          <span class="md-nav__icon md-icon"></span>
                                        </label>

                                      </div>

                                      <nav class="md-nav" aria-label="dashboards" data-md-level="4">
                                        <label class="md-nav__title" for="__nav_3_1_7_2">
                                          <span class="md-nav__icon md-icon"></span>
                                          dashboards
                                        </label>
                                        <ul class="md-nav__list" data-md-scrollfix>








                                          <li class="md-nav__item">
                                            <a href="reference/viz/dashboards/estimates_dashboard/"
                                              class="md-nav__link">
                                              estimates_dashboard
                                            </a>
                                          </li>










                                          <li class="md-nav__item md-nav__item--nested">


                                            <input class="md-nav__toggle md-toggle" data-md-toggle="__nav_3_1_7_2_3"
                                              type="checkbox" id="__nav_3_1_7_2_3">


















                                            <div class="md-nav__link md-nav__link--index ">
                                              <a
                                                href="reference/viz/dashboards/predictor_dashboard/">predictor_dashboard</a>

                                              <label for="__nav_3_1_7_2_3">
                                                <span class="md-nav__icon md-icon"></span>
                                              </label>

                                            </div>

                                            <nav class="md-nav" aria-label="predictor_dashboard" data-md-level="5">
                                              <label class="md-nav__title" for="__nav_3_1_7_2_3">
                                                <span class="md-nav__icon md-icon"></span>
                                                predictor_dashboard
                                              </label>
                                              <ul class="md-nav__list" data-md-scrollfix>








                                                <li class="md-nav__item">
                                                  <a href="reference/viz/dashboards/predictor_dashboard/fitted_probe/"
                                                    class="md-nav__link">
                                                    fitted_probe
                                                  </a>
                                                </li>









                                                <li class="md-nav__item">
                                                  <a href="reference/viz/dashboards/predictor_dashboard/probe/"
                                                    class="md-nav__link">
                                                    probe
                                                  </a>
                                                </li>









                                                <li class="md-nav__item">
                                                  <a href="reference/viz/dashboards/predictor_dashboard/wrapper/"
                                                    class="md-nav__link">
                                                    wrapper
                                                  </a>
                                                </li>




                                              </ul>
                                            </nav>
                                          </li>




                                        </ul>
                                      </nav>
                                    </li>










                                    <li class="md-nav__item md-nav__item--nested">


                                      <input class="md-nav__toggle md-toggle" data-md-toggle="__nav_3_1_7_3"
                                        type="checkbox" id="__nav_3_1_7_3">


















                                      <div class="md-nav__link md-nav__link--index ">
                                        <a href="reference/viz/plots/">plots</a>

                                        <label for="__nav_3_1_7_3">
                                          <span class="md-nav__icon md-icon"></span>
                                        </label>

                                      </div>

                                      <nav class="md-nav" aria-label="plots" data-md-level="4">
                                        <label class="md-nav__title" for="__nav_3_1_7_3">
                                          <span class="md-nav__icon md-icon"></span>
                                          plots
                                        </label>
                                        <ul class="md-nav__list" data-md-scrollfix>








                                          <li class="md-nav__item">
                                            <a href="reference/viz/plots/estimates_densities/" class="md-nav__link">
                                              estimates_densities
                                            </a>
                                          </li>









                                          <li class="md-nav__item">
                                            <a href="reference/viz/plots/normalized_probe/" class="md-nav__link">
                                              normalized_probe
                                            </a>
                                          </li>










                                          <li class="md-nav__item md-nav__item--nested">


                                            <input class="md-nav__toggle md-toggle" data-md-toggle="__nav_3_1_7_3_4"
                                              type="checkbox" id="__nav_3_1_7_3_4">


















                                            <div class="md-nav__link md-nav__link--index ">
                                              <a href="reference/viz/plots/plot_probe/">plot_probe</a>

                                              <label for="__nav_3_1_7_3_4">
                                                <span class="md-nav__icon md-icon"></span>
                                              </label>

                                            </div>

                                            <nav class="md-nav" aria-label="plot_probe" data-md-level="5">
                                              <label class="md-nav__title" for="__nav_3_1_7_3_4">
                                                <span class="md-nav__icon md-icon"></span>
                                                plot_probe
                                              </label>
                                              <ul class="md-nav__list" data-md-scrollfix>








                                                <li class="md-nav__item">
                                                  <a href="reference/viz/plots/plot_probe/fitted_probe/"
                                                    class="md-nav__link">
                                                    fitted_probe
                                                  </a>
                                                </li>









                                                <li class="md-nav__item">
                                                  <a href="reference/viz/plots/plot_probe/probe/" class="md-nav__link">
                                                    probe
                                                  </a>
                                                </li>









                                                <li class="md-nav__item">
                                                  <a href="reference/viz/plots/plot_probe/wrapper/"
                                                    class="md-nav__link">
                                                    wrapper
                                                  </a>
                                                </li>




                                              </ul>
                                            </nav>
                                          </li>




                                        </ul>
                                      </nav>
                                    </li>









                                    <li class="md-nav__item">
                                      <a href="reference/viz/utils/" class="md-nav__link">
                                        utils
                                      </a>
                                    </li>




                                  </ul>
                                </nav>
                              </li>




                            </ul>
                          </nav>
                        </li>




                      </ul>
                    </nav>
                  </li>










                  <li class="md-nav__item">
                    <a href="contributing/" class="md-nav__link">
                      Contributing
                    </a>
                  </li>










                  <li class="md-nav__item">
                    <a href="changelog/" class="md-nav__link">
                      Changelog
                    </a>
                  </li>



                </ul>
              </nav>
            </div>
          </div>
        </div>



        <div class="md-sidebar md-sidebar--secondary" data-md-component="sidebar" data-md-type="toc">
          <div class="md-sidebar__scrollwrap">
            <div class="md-sidebar__inner">


              <nav class="md-nav md-nav--secondary" aria-label="Table of contents">






                <label class="md-nav__title" for="__toc">
                  <span class="md-nav__icon md-icon"></span>
                  Table of contents
                </label>
                <ul class="md-nav__list" data-md-component="toc" data-md-scrollfix>

                  <li class="md-nav__item">
                    <a href="#context" class="md-nav__link">
                      Context
                    </a>

                  </li>

                  <li class="md-nav__item">
                    <a href="#installation" class="md-nav__link">
                      Installation
                    </a>

                  </li>

                  <li class="md-nav__item">
                    <a href="#working-example-administrative-records-relative-to-visits" class="md-nav__link">
                      Working example: administrative records relative to visits
                    </a>

                    <nav class="md-nav" aria-label="Working example: administrative records relative to visits">
                      <ul class="md-nav__list">

                        <li class="md-nav__item">
                          <a href="#1-load-your-data" class="md-nav__link">
                            1. Load your data
                          </a>

                        </li>

                        <li class="md-nav__item">
                          <a href="#2-choose-a-probe-or-create-a-new-probe" class="md-nav__link">
                            2. Choose a Probe or create a new Probe
                          </a>

                          <nav class="md-nav" aria-label="2. Choose a Probe or create a new Probe">
                            <ul class="md-nav__list">

                              <li class="md-nav__item">
                                <a href="#21-compute-your-probe" class="md-nav__link">
                                  2.1 Compute your Probe
                                </a>

                              </li>

                              <li class="md-nav__item">
                                <a href="#22-filter-your-probe" class="md-nav__link">
                                  2.2 Filter your Probe
                                </a>

                              </li>

                              <li class="md-nav__item">
                                <a href="#23-visualize-your-probe" class="md-nav__link">
                                  2.3 Visualize your Probe
                                </a>

                                <nav class="md-nav" aria-label="2.3 Visualize your Probe">
                                  <ul class="md-nav__list">

                                    <li class="md-nav__item">
                                      <a href="#interactive-dashboard" class="md-nav__link">
                                        Interactive dashboard
                                      </a>

                                    </li>

                                    <li class="md-nav__item">
                                      <a href="#static-plot" class="md-nav__link">
                                        Static plot
                                      </a>

                                    </li>

                                  </ul>
                                </nav>

                              </li>

                            </ul>
                          </nav>

                        </li>

                        <li class="md-nav__item">
                          <a href="#3-choose-a-model-or-create-a-new-model" class="md-nav__link">
                            3. Choose a Model or create a new Model
                          </a>

                          <nav class="md-nav" aria-label="3. Choose a Model or create a new Model">
                            <ul class="md-nav__list">

                              <li class="md-nav__item">
                                <a href="#31-fit-your-model" class="md-nav__link">
                                  3.1 Fit your Model
                                </a>

                              </li>

                              <li class="md-nav__item">
                                <a href="#32-visualize-your-fitted-probe" class="md-nav__link">
                                  3.2 Visualize your fitted Probe
                                </a>

                                <nav class="md-nav" aria-label="3.2 Visualize your fitted Probe">
                                  <ul class="md-nav__list">

                                    <li class="md-nav__item">
                                      <a href="#interactive-dashboard_1" class="md-nav__link">
                                        Interactive dashboard
                                      </a>

                                    </li>

                                    <li class="md-nav__item">
                                      <a href="#static-plot_1" class="md-nav__link">
                                        Static plot
                                      </a>

                                    </li>

                                  </ul>
                                </nav>

                              </li>

                            </ul>
                          </nav>

                        </li>

                        <li class="md-nav__item">
                          <a href="#4-set-the-thresholds-to-fix-the-deployment-bias" class="md-nav__link">
                            4. Set the thresholds to fix the deployment bias
                          </a>

                          <nav class="md-nav" aria-label="4. Set the thresholds to fix the deployment bias">
                            <ul class="md-nav__list">

                              <li class="md-nav__item">
                                <a href="#41-visualize-estimates-distributions" class="md-nav__link">
                                  4.1 Visualize estimates distributions
                                </a>

                              </li>

                              <li class="md-nav__item">
                                <a href="#42-set-the-thresholds" class="md-nav__link">
                                  4.2 Set the thresholds
                                </a>

<<<<<<< HEAD
                              </li>

                              <li class="md-nav__item">
                                <a href="#43-fix-the-deployment-bias" class="md-nav__link">
                                  4.3 Fix the deployment bias
                                </a>
=======
    </a>
    <label class="md-header__button md-icon" for="__drawer">
      <svg xmlns="http://www.w3.org/2000/svg" viewBox="0 0 24 24"><path d="M3 6h18v2H3V6m0 5h18v2H3v-2m0 5h18v2H3v-2Z"/></svg>
    </label>
    <div class="md-header__title" data-md-component="header-title">
      <div class="md-header__ellipsis">
        <div class="md-header__topic">
          <span class="md-ellipsis">
            EDS-TeVa
          </span>
        </div>
        <div class="md-header__topic" data-md-component="header-topic">
          <span class="md-ellipsis">
            
              Home
            
          </span>
        </div>
      </div>
    </div>
    
      <form class="md-header__option" data-md-component="palette">
        
          
          
          
          <input class="md-option" data-md-color-media="" data-md-color-scheme="default" data-md-color-primary="" data-md-color-accent=""  aria-label="Switch to dark mode"  type="radio" name="__palette" id="__palette_1">
          
            <label class="md-header__button md-icon" title="Switch to dark mode" for="__palette_2" hidden>
              <svg xmlns="http://www.w3.org/2000/svg" viewBox="0 0 24 24"><path d="M12 18c-.89 0-1.74-.2-2.5-.55C11.56 16.5 13 14.42 13 12c0-2.42-1.44-4.5-3.5-5.45C10.26 6.2 11.11 6 12 6a6 6 0 0 1 6 6 6 6 0 0 1-6 6m8-9.31V4h-4.69L12 .69 8.69 4H4v4.69L.69 12 4 15.31V20h4.69L12 23.31 15.31 20H20v-4.69L23.31 12 20 8.69Z"/></svg>
            </label>
          
        
          
          
          
          <input class="md-option" data-md-color-media="" data-md-color-scheme="slate" data-md-color-primary="" data-md-color-accent=""  aria-label="Switch to light mode"  type="radio" name="__palette" id="__palette_2">
          
            <label class="md-header__button md-icon" title="Switch to light mode" for="__palette_1" hidden>
              <svg xmlns="http://www.w3.org/2000/svg" viewBox="0 0 24 24"><path d="M12 8a4 4 0 0 0-4 4 4 4 0 0 0 4 4 4 4 0 0 0 4-4 4 4 0 0 0-4-4m0 10a6 6 0 0 1-6-6 6 6 0 0 1 6-6 6 6 0 0 1 6 6 6 6 0 0 1-6 6m8-9.31V4h-4.69L12 .69 8.69 4H4v4.69L.69 12 4 15.31V20h4.69L12 23.31 15.31 20H20v-4.69L23.31 12 20 8.69Z"/></svg>
            </label>
          
        
      </form>
    
    
    
      <label class="md-header__button md-icon" for="__search">
        <svg xmlns="http://www.w3.org/2000/svg" viewBox="0 0 24 24"><path d="M9.5 3A6.5 6.5 0 0 1 16 9.5c0 1.61-.59 3.09-1.56 4.23l.27.27h.79l5 5-1.5 1.5-5-5v-.79l-.27-.27A6.516 6.516 0 0 1 9.5 16 6.5 6.5 0 0 1 3 9.5 6.5 6.5 0 0 1 9.5 3m0 2C7 5 5 7 5 9.5S7 14 9.5 14 14 12 14 9.5 12 5 9.5 5Z"/></svg>
      </label>
      <div class="md-search" data-md-component="search" role="dialog">
  <label class="md-search__overlay" for="__search"></label>
  <div class="md-search__inner" role="search">
    <form class="md-search__form" name="search">
      <input type="text" class="md-search__input" name="query" aria-label="Search" placeholder="Search" autocapitalize="off" autocorrect="off" autocomplete="off" spellcheck="false" data-md-component="search-query" required>
      <label class="md-search__icon md-icon" for="__search">
        <svg xmlns="http://www.w3.org/2000/svg" viewBox="0 0 24 24"><path d="M9.5 3A6.5 6.5 0 0 1 16 9.5c0 1.61-.59 3.09-1.56 4.23l.27.27h.79l5 5-1.5 1.5-5-5v-.79l-.27-.27A6.516 6.516 0 0 1 9.5 16 6.5 6.5 0 0 1 3 9.5 6.5 6.5 0 0 1 9.5 3m0 2C7 5 5 7 5 9.5S7 14 9.5 14 14 12 14 9.5 12 5 9.5 5Z"/></svg>
        <svg xmlns="http://www.w3.org/2000/svg" viewBox="0 0 24 24"><path d="M20 11v2H8l5.5 5.5-1.42 1.42L4.16 12l7.92-7.92L13.5 5.5 8 11h12Z"/></svg>
      </label>
      <nav class="md-search__options" aria-label="Search">
        
        <button type="reset" class="md-search__icon md-icon" title="Clear" aria-label="Clear" tabindex="-1">
          <svg xmlns="http://www.w3.org/2000/svg" viewBox="0 0 24 24"><path d="M19 6.41 17.59 5 12 10.59 6.41 5 5 6.41 10.59 12 5 17.59 6.41 19 12 13.41 17.59 19 19 17.59 13.41 12 19 6.41Z"/></svg>
        </button>
      </nav>
      
    </form>
    <div class="md-search__output">
      <div class="md-search__scrollwrap" data-md-scrollfix>
        <div class="md-search-result" data-md-component="search-result">
          <div class="md-search-result__meta">
            Initializing search
          </div>
          <ol class="md-search-result__list"></ol>
        </div>
      </div>
    </div>
  </div>
</div>
    
    
      <div class="md-header__source">
        <a href="https://github.com/aphp/edsteva" title="Go to repository" class="md-source" data-md-component="source">
  <div class="md-source__icon md-icon">
    
    <svg xmlns="http://www.w3.org/2000/svg" viewBox="0 0 448 512"><!--! Font Awesome Free 6.2.1 by @fontawesome - https://fontawesome.com License - https://fontawesome.com/license/free (Icons: CC BY 4.0, Fonts: SIL OFL 1.1, Code: MIT License) Copyright 2022 Fonticons, Inc.--><path d="M439.55 236.05 244 40.45a28.87 28.87 0 0 0-40.81 0l-40.66 40.63 51.52 51.52c27.06-9.14 52.68 16.77 43.39 43.68l49.66 49.66c34.23-11.8 61.18 31 35.47 56.69-26.49 26.49-70.21-2.87-56-37.34L240.22 199v121.85c25.3 12.54 22.26 41.85 9.08 55a34.34 34.34 0 0 1-48.55 0c-17.57-17.6-11.07-46.91 11.25-56v-123c-20.8-8.51-24.6-30.74-18.64-45L142.57 101 8.45 235.14a28.86 28.86 0 0 0 0 40.81l195.61 195.6a28.86 28.86 0 0 0 40.8 0l194.69-194.69a28.86 28.86 0 0 0 0-40.81z"/></svg>
  </div>
  <div class="md-source__repository">
    edsteva
  </div>
</a>
      </div>
    
  </nav>
  
</header>
    
    <div class="md-container" data-md-component="container">
      
      
        
          
        
      
      <main class="md-main" data-md-component="main">
        <div class="md-main__inner md-grid">
          
            
              
              <div class="md-sidebar md-sidebar--primary" data-md-component="sidebar" data-md-type="navigation" >
                <div class="md-sidebar__scrollwrap">
                  <div class="md-sidebar__inner">
                    


<nav class="md-nav md-nav--primary" aria-label="Navigation" data-md-level="0">
  <label class="md-nav__title" for="__drawer">
    <a href="." title="EDS-TeVa" class="md-nav__button md-logo" aria-label="EDS-TeVa" data-md-component="logo">
      
  <img src="assets/logo/edsteva_logo.svg" alt="logo">

    </a>
    EDS-TeVa
  </label>
  
    <div class="md-nav__source">
      <a href="https://github.com/aphp/edsteva" title="Go to repository" class="md-source" data-md-component="source">
  <div class="md-source__icon md-icon">
    
    <svg xmlns="http://www.w3.org/2000/svg" viewBox="0 0 448 512"><!--! Font Awesome Free 6.2.1 by @fontawesome - https://fontawesome.com License - https://fontawesome.com/license/free (Icons: CC BY 4.0, Fonts: SIL OFL 1.1, Code: MIT License) Copyright 2022 Fonticons, Inc.--><path d="M439.55 236.05 244 40.45a28.87 28.87 0 0 0-40.81 0l-40.66 40.63 51.52 51.52c27.06-9.14 52.68 16.77 43.39 43.68l49.66 49.66c34.23-11.8 61.18 31 35.47 56.69-26.49 26.49-70.21-2.87-56-37.34L240.22 199v121.85c25.3 12.54 22.26 41.85 9.08 55a34.34 34.34 0 0 1-48.55 0c-17.57-17.6-11.07-46.91 11.25-56v-123c-20.8-8.51-24.6-30.74-18.64-45L142.57 101 8.45 235.14a28.86 28.86 0 0 0 0 40.81l195.61 195.6a28.86 28.86 0 0 0 40.8 0l194.69-194.69a28.86 28.86 0 0 0 0-40.81z"/></svg>
  </div>
  <div class="md-source__repository">
    edsteva
  </div>
</a>
    </div>
  
  <ul class="md-nav__list" data-md-scrollfix>
    
      
      
      

  
  
    
  
  
    <li class="md-nav__item md-nav__item--active">
      
      <input class="md-nav__toggle md-toggle" data-md-toggle="toc" type="checkbox" id="__toc">
      
      
        
      
      
        <label class="md-nav__link md-nav__link--active" for="__toc">
          Home
          <span class="md-nav__icon md-icon"></span>
        </label>
      
      <a href="." class="md-nav__link md-nav__link--active">
        Home
      </a>
      
        

<nav class="md-nav md-nav--secondary" aria-label="Table of contents">
  
  
  
    
  
  
    <label class="md-nav__title" for="__toc">
      <span class="md-nav__icon md-icon"></span>
      Table of contents
    </label>
    <ul class="md-nav__list" data-md-component="toc" data-md-scrollfix>
      
        <li class="md-nav__item">
  <a href="#context" class="md-nav__link">
    Context
  </a>
  
</li>
      
        <li class="md-nav__item">
  <a href="#installation" class="md-nav__link">
    Installation
  </a>
  
</li>
      
        <li class="md-nav__item">
  <a href="#working-example-administrative-records-relative-to-visits" class="md-nav__link">
    Working example: administrative records relative to visits
  </a>
  
    <nav class="md-nav" aria-label="Working example: administrative records relative to visits">
      <ul class="md-nav__list">
        
          <li class="md-nav__item">
  <a href="#1-load-your-data" class="md-nav__link">
    1. Load your data
  </a>
  
</li>
        
          <li class="md-nav__item">
  <a href="#2-choose-a-probe-or-create-a-new-probe" class="md-nav__link">
    2. Choose a Probe or create a new Probe
  </a>
  
    <nav class="md-nav" aria-label="2. Choose a Probe or create a new Probe">
      <ul class="md-nav__list">
        
          <li class="md-nav__item">
  <a href="#21-compute-your-probe" class="md-nav__link">
    2.1 Compute your Probe
  </a>
  
</li>
        
          <li class="md-nav__item">
  <a href="#22-filter-your-probe" class="md-nav__link">
    2.2 Filter your Probe
  </a>
  
</li>
        
          <li class="md-nav__item">
  <a href="#23-visualize-your-probe" class="md-nav__link">
    2.3 Visualize your Probe
  </a>
  
    <nav class="md-nav" aria-label="2.3 Visualize your Probe">
      <ul class="md-nav__list">
        
          <li class="md-nav__item">
  <a href="#interactive-dashboard" class="md-nav__link">
    Interactive dashboard
  </a>
  
</li>
        
          <li class="md-nav__item">
  <a href="#static-plot" class="md-nav__link">
    Static plot
  </a>
  
</li>
        
      </ul>
    </nav>
  
</li>
        
      </ul>
    </nav>
  
</li>
        
          <li class="md-nav__item">
  <a href="#3-choose-a-model-or-create-a-new-model" class="md-nav__link">
    3. Choose a Model or create a new Model
  </a>
  
    <nav class="md-nav" aria-label="3. Choose a Model or create a new Model">
      <ul class="md-nav__list">
        
          <li class="md-nav__item">
  <a href="#31-fit-your-model" class="md-nav__link">
    3.1 Fit your Model
  </a>
  
</li>
        
          <li class="md-nav__item">
  <a href="#32-visualize-your-fitted-probe" class="md-nav__link">
    3.2 Visualize your fitted Probe
  </a>
  
    <nav class="md-nav" aria-label="3.2 Visualize your fitted Probe">
      <ul class="md-nav__list">
        
          <li class="md-nav__item">
  <a href="#interactive-dashboard_1" class="md-nav__link">
    Interactive dashboard
  </a>
  
</li>
        
          <li class="md-nav__item">
  <a href="#static-plot_1" class="md-nav__link">
    Static plot
  </a>
  
</li>
        
      </ul>
    </nav>
  
</li>
        
      </ul>
    </nav>
  
</li>
        
          <li class="md-nav__item">
  <a href="#4-set-the-thresholds-to-fix-the-deployment-bias" class="md-nav__link">
    4. Set the thresholds to fix the deployment bias
  </a>
  
    <nav class="md-nav" aria-label="4. Set the thresholds to fix the deployment bias">
      <ul class="md-nav__list">
        
          <li class="md-nav__item">
  <a href="#41-visualize-estimates-distributions" class="md-nav__link">
    4.1 Visualize estimates distributions
  </a>
  
</li>
        
          <li class="md-nav__item">
  <a href="#42-set-the-thresholds" class="md-nav__link">
    4.2 Set the thresholds
  </a>
  
</li>
        
          <li class="md-nav__item">
  <a href="#43-fix-the-deployment-bias" class="md-nav__link">
    4.3 Fix the deployment bias
  </a>
  
</li>
        
      </ul>
    </nav>
  
</li>
        
      </ul>
    </nav>
  
</li>
      
        <li class="md-nav__item">
  <a href="#make-it-your-own" class="md-nav__link">
    Make it your own
  </a>
  
    <nav class="md-nav" aria-label="Make it your own">
      <ul class="md-nav__list">
        
          <li class="md-nav__item">
  <a href="#available-components" class="md-nav__link">
    Available components
  </a>
  
</li>
        
      </ul>
    </nav>
  
</li>
      
    </ul>
  
</nav>
      
    </li>
  

    
      
      
      

  
  
  
    
    <li class="md-nav__item md-nav__item--nested">
      
      
        <input class="md-nav__toggle md-toggle" data-md-toggle="__nav_2" type="checkbox" id="__nav_2" >
      
      
      
        
          
        
          
        
          
        
          
        
      
      
        <label class="md-nav__link" for="__nav_2">
          Components
          <span class="md-nav__icon md-icon"></span>
        </label>
      
      <nav class="md-nav" aria-label="Components" data-md-level="1">
        <label class="md-nav__title" for="__nav_2">
          <span class="md-nav__icon md-icon"></span>
          Components
        </label>
        <ul class="md-nav__list" data-md-scrollfix>
          
            
              
  
  
  
    <li class="md-nav__item">
      <a href="components/loading_data/" class="md-nav__link">
        Loading data
      </a>
    </li>
  

            
          
            
              
  
  
  
    <li class="md-nav__item">
      <a href="components/probe/" class="md-nav__link">
        Probe
      </a>
    </li>
  

            
          
            
              
  
  
  
    <li class="md-nav__item">
      <a href="components/model/" class="md-nav__link">
        Model
      </a>
    </li>
  

            
          
            
              
  
  
  
    <li class="md-nav__item">
      <a href="components/visualization/" class="md-nav__link">
        Visualization
      </a>
    </li>
  
>>>>>>> 059cb699

                              </li>

                            </ul>
                          </nav>

                        </li>

                      </ul>
                    </nav>

                  </li>

                  <li class="md-nav__item">
                    <a href="#make-it-your-own" class="md-nav__link">
                      Make it your own
                    </a>

                    <nav class="md-nav" aria-label="Make it your own">
                      <ul class="md-nav__list">

                        <li class="md-nav__item">
                          <a href="#available-components" class="md-nav__link">
                            Available components
                          </a>

                        </li>

                      </ul>
                    </nav>

                  </li>

                </ul>

              </nav>
            </div>
          </div>
        </div>



        <div class="md-content" data-md-component="content">
          <article class="md-content__inner md-typeset">



<<<<<<< HEAD

            <div class="admonition warning">
              <p class="admonition-title">DISCLAIMER</p>
              <p>EDS-TeVa is intended to be a module of <a href="https://github.com/aphp/EDS-Scikit">EDS-Scikit</a></p>
            </div>
            <p align="center">
              <a href="https://aphp.github.io/edsteva/latest/"><img
                  src="https://aphp.github.io/edsteva/latest/assets/logo/edsteva_logo_small.svg" alt="EDS-TeVa"></a>
            </p>
            <p align="center" style="font-size:35px">
              EDS-TeVa
            </p>
            <p align="center">
              <a href="https://aphp.github.io/edsteva/latest/" target="_blank">
                <img
                  src="https://img.shields.io/github/workflow/status/aphp/edsteva/Tests%20and%20Linting?label=tests&style=flat"
                  alt="Tests">
              </a>
              <a href="https://aphp.github.io/edsteva/latest/" target="_blank">
                <img
                  src="https://img.shields.io/github/workflow/status/aphp/edsteva/Documentation?label=docs&style=flat"
                  alt="Documentation">
              </a>
              <a href="https://pypi.org/project/edsteva/" target="_blank">
                <img src="https://img.shields.io/pypi/v/edsteva?color=blue&style=flat" alt="PyPI">
              </a>
              <a href="https://codecov.io/github/aphp/edsteva?branch=main" target="_blank">
                <img src="https://codecov.io/github/aphp/edsteva/coverage.svg?branch=main" alt="Codecov">
              </a>
              <a href="https://github.com/psf/black" target="_blank">
                <img src="https://img.shields.io/badge/code%20style-black-000000.svg" alt="Black">
              </a>
              <a href="https://python-poetry.org/" target="_blank">
                <img src="https://img.shields.io/badge/reproducibility-poetry-blue" alt="Poetry">
              </a>
              <a href="https://www.python.org/" target="_blank">
                <img src="https://img.shields.io/badge/python-%3E%3D%203.7.1%20%7C%20%3C%203.8-brightgreen"
                  alt="Supported Python versions">
              </a>
            </p>

            <hr />
            <p><strong>Documentation</strong>: <a href="https://aphp.github.io/edsteva/latest/"
                target="_blank">https://aphp.github.io/edsteva/latest/</a></p>
            <p><strong>Source Code</strong>: <a href="https://github.com/aphp/edsteva"
                target="_blank">https://github.com/aphp/edsteva</a></p>
            <hr />
            <h1 id="getting-started">Getting Started</h1>
            <p>EDS-TeVa provides a set of tools to characterize the temporal variability of data induced by the dynamics
              of the clinical IT system.</p>
            <h2 id="context">Context</h2>
            <p>Real world data is subject to important temporal drifts that may be caused by a variety of factors<sup
                id="fnref:1"><a class="footnote-ref" href="#fn:1">1</a></sup>. In particular, data availability
              fluctuates with the deployment of clinical softwares and their clinical use. The dynamics of software
              deployment and adoption is not trivial as it depends on the care site and on the category of data that are
              considered.</p>
            <h2 id="installation">Installation</h2>
            <div class="admonition warning">
              <p class="admonition-title">Requirements</p>
              <p>EDS-TeVa stands on the shoulders of <a href="https://spark.apache.org/docs/2.4.8/index.html">Spark
                  2.4</a> which runs on <a href="https://www.oracle.com/java/technologies/java8.html">Java 8</a> and <a
                  href="https://www.python.org/">Python</a> ~3.7.1, it is essential to:</p>
              <ul>
                <li>Install a version of Python <span class="arithmatex">\(\geq 3.7.1\)</span> and <span
                    class="arithmatex">\(&lt; 3.8\)</span>.</li>
                <li>
                  <p>Install <a href="https://openjdk.org/projects/jdk8/">OpenJDK 8</a>, an open-source reference
                    implementation of Java 8 wit the following command lines:</p>
                  <div class="tabbed-set tabbed-alternate" data-tabs="1:3"><input checked="checked" id="__tabbed_1_1"
                      name="__tabbed_1" type="radio" /><input id="__tabbed_1_2" name="__tabbed_1" type="radio" /><input
                      id="__tabbed_1_3" name="__tabbed_1" type="radio" />
                    <div class="tabbed-labels"><label for="__tabbed_1_1">Linux (Debian, Ubunutu, etc.)</label><label
                        for="__tabbed_1_2">Mac</label><label for="__tabbed_1_3">Windows</label></div>
                    <div class="tabbed-content">
                      <div class="tabbed-block">
                        <p>
                        <div class="termy">
                          <div class="highlight">
                            <pre><span></span><code><span class="gp">$ </span>sudo apt-get update
=======
    
  </ul>
</nav>
                  </div>
                </div>
              </div>
            
            
              
              <div class="md-sidebar md-sidebar--secondary" data-md-component="sidebar" data-md-type="toc" >
                <div class="md-sidebar__scrollwrap">
                  <div class="md-sidebar__inner">
                    

<nav class="md-nav md-nav--secondary" aria-label="Table of contents">
  
  
  
    
  
  
    <label class="md-nav__title" for="__toc">
      <span class="md-nav__icon md-icon"></span>
      Table of contents
    </label>
    <ul class="md-nav__list" data-md-component="toc" data-md-scrollfix>
      
        <li class="md-nav__item">
  <a href="#context" class="md-nav__link">
    Context
  </a>
  
</li>
      
        <li class="md-nav__item">
  <a href="#installation" class="md-nav__link">
    Installation
  </a>
  
</li>
      
        <li class="md-nav__item">
  <a href="#working-example-administrative-records-relative-to-visits" class="md-nav__link">
    Working example: administrative records relative to visits
  </a>
  
    <nav class="md-nav" aria-label="Working example: administrative records relative to visits">
      <ul class="md-nav__list">
        
          <li class="md-nav__item">
  <a href="#1-load-your-data" class="md-nav__link">
    1. Load your data
  </a>
  
</li>
        
          <li class="md-nav__item">
  <a href="#2-choose-a-probe-or-create-a-new-probe" class="md-nav__link">
    2. Choose a Probe or create a new Probe
  </a>
  
    <nav class="md-nav" aria-label="2. Choose a Probe or create a new Probe">
      <ul class="md-nav__list">
        
          <li class="md-nav__item">
  <a href="#21-compute-your-probe" class="md-nav__link">
    2.1 Compute your Probe
  </a>
  
</li>
        
          <li class="md-nav__item">
  <a href="#22-filter-your-probe" class="md-nav__link">
    2.2 Filter your Probe
  </a>
  
</li>
        
          <li class="md-nav__item">
  <a href="#23-visualize-your-probe" class="md-nav__link">
    2.3 Visualize your Probe
  </a>
  
    <nav class="md-nav" aria-label="2.3 Visualize your Probe">
      <ul class="md-nav__list">
        
          <li class="md-nav__item">
  <a href="#interactive-dashboard" class="md-nav__link">
    Interactive dashboard
  </a>
  
</li>
        
          <li class="md-nav__item">
  <a href="#static-plot" class="md-nav__link">
    Static plot
  </a>
  
</li>
        
      </ul>
    </nav>
  
</li>
        
      </ul>
    </nav>
  
</li>
        
          <li class="md-nav__item">
  <a href="#3-choose-a-model-or-create-a-new-model" class="md-nav__link">
    3. Choose a Model or create a new Model
  </a>
  
    <nav class="md-nav" aria-label="3. Choose a Model or create a new Model">
      <ul class="md-nav__list">
        
          <li class="md-nav__item">
  <a href="#31-fit-your-model" class="md-nav__link">
    3.1 Fit your Model
  </a>
  
</li>
        
          <li class="md-nav__item">
  <a href="#32-visualize-your-fitted-probe" class="md-nav__link">
    3.2 Visualize your fitted Probe
  </a>
  
    <nav class="md-nav" aria-label="3.2 Visualize your fitted Probe">
      <ul class="md-nav__list">
        
          <li class="md-nav__item">
  <a href="#interactive-dashboard_1" class="md-nav__link">
    Interactive dashboard
  </a>
  
</li>
        
          <li class="md-nav__item">
  <a href="#static-plot_1" class="md-nav__link">
    Static plot
  </a>
  
</li>
        
      </ul>
    </nav>
  
</li>
        
      </ul>
    </nav>
  
</li>
        
          <li class="md-nav__item">
  <a href="#4-set-the-thresholds-to-fix-the-deployment-bias" class="md-nav__link">
    4. Set the thresholds to fix the deployment bias
  </a>
  
    <nav class="md-nav" aria-label="4. Set the thresholds to fix the deployment bias">
      <ul class="md-nav__list">
        
          <li class="md-nav__item">
  <a href="#41-visualize-estimates-distributions" class="md-nav__link">
    4.1 Visualize estimates distributions
  </a>
  
</li>
        
          <li class="md-nav__item">
  <a href="#42-set-the-thresholds" class="md-nav__link">
    4.2 Set the thresholds
  </a>
  
</li>
        
          <li class="md-nav__item">
  <a href="#43-fix-the-deployment-bias" class="md-nav__link">
    4.3 Fix the deployment bias
  </a>
  
</li>
        
      </ul>
    </nav>
  
</li>
        
      </ul>
    </nav>
  
</li>
      
        <li class="md-nav__item">
  <a href="#make-it-your-own" class="md-nav__link">
    Make it your own
  </a>
  
    <nav class="md-nav" aria-label="Make it your own">
      <ul class="md-nav__list">
        
          <li class="md-nav__item">
  <a href="#available-components" class="md-nav__link">
    Available components
  </a>
  
</li>
        
      </ul>
    </nav>
  
</li>
      
    </ul>
  
</nav>
                  </div>
                </div>
              </div>
            
          
          
            <div class="md-content" data-md-component="content">
              <article class="md-content__inner md-typeset">
                
                  

  <a href="https://github.com/aphp/edsteva/edit/master/docs/index.md" title="Edit this page" class="md-content__button md-icon">
    
    <svg xmlns="http://www.w3.org/2000/svg" viewBox="0 0 24 24"><path d="M20.71 7.04c.39-.39.39-1.04 0-1.41l-2.34-2.34c-.37-.39-1.02-.39-1.41 0l-1.84 1.83 3.75 3.75M3 17.25V21h3.75L17.81 9.93l-3.75-3.75L3 17.25Z"/></svg>
  </a>


<div class="admonition warning">
<p class="admonition-title">DISCLAIMER</p>
<p>EDS-TeVa is intended to be a module of <a href="https://github.com/aphp/EDS-Scikit">EDS-Scikit</a></p>
</div>
<p align="center">
  <a href="https://aphp.github.io/edsteva/latest/"><img src="https://aphp.github.io/edsteva/latest/assets/logo/edsteva_logo_small.svg" alt="EDS-TeVa"></a>
</p>
<p align="center" style="font-size:35px">
    EDS-TeVa
</p>
<p align="center">
<a href="https://aphp.github.io/edsteva/latest/" target="_blank">
    <img src="https://img.shields.io/github/workflow/status/aphp/edsteva/Tests%20and%20Linting?label=tests&style=flat" alt="Tests">
</a>
<a href="https://aphp.github.io/edsteva/latest/" target="_blank">
    <img src="https://img.shields.io/github/workflow/status/aphp/edsteva/Documentation?label=docs&style=flat" alt="Documentation">
</a>
<a href="https://pypi.org/project/edsteva/" target="_blank">
    <img src="https://img.shields.io/pypi/v/edsteva?color=blue&style=flat" alt="PyPI">
</a>
<a href="https://codecov.io/github/aphp/edsteva?branch=main" target="_blank">
    <img src="https://codecov.io/github/aphp/edsteva/coverage.svg?branch=main" alt="Codecov">
</a>
<a href="https://github.com/psf/black" target="_blank">
    <img src="https://img.shields.io/badge/code%20style-black-000000.svg" alt="Black">
</a>
<a href="https://python-poetry.org/" target="_blank">
    <img src="https://img.shields.io/badge/reproducibility-poetry-blue" alt="Poetry">
</a>
<a href="https://www.python.org/" target="_blank">
    <img src="https://img.shields.io/badge/python-%3E%3D%203.7.1%20%7C%20%3C%203.8-brightgreen" alt="Supported Python versions">
</a>
</p>

<hr />
<p><strong>Documentation</strong>: <a href="https://aphp.github.io/edsteva/latest/" target="_blank">https://aphp.github.io/edsteva/latest/</a></p>
<p><strong>Source Code</strong>: <a href="https://github.com/aphp/edsteva" target="_blank">https://github.com/aphp/edsteva</a></p>
<hr />
<h1 id="getting-started">Getting Started</h1>
<p>EDS-TeVa provides a set of tools to characterize the temporal variability of data induced by the dynamics of the clinical IT system.</p>
<h2 id="context">Context</h2>
<p>Real world data is subject to important temporal drifts that may be caused by a variety of factors<sup id="fnref:1"><a class="footnote-ref" href="#fn:1">1</a></sup>. In particular, data availability fluctuates with the deployment of clinical softwares and their clinical use. The dynamics of software deployment and adoption is not trivial as it depends on the care site and on the category of data that are considered.</p>
<h2 id="installation">Installation</h2>
<div class="admonition warning">
<p class="admonition-title">Requirements</p>
<p>EDS-TeVa stands on the shoulders of <a href="https://spark.apache.org/docs/2.4.8/index.html">Spark 2.4</a> which runs on <a href="https://www.oracle.com/java/technologies/java8.html">Java 8</a> and <a href="https://www.python.org/">Python</a> ~3.7.1, it is essential to:</p>
<ul>
<li>Install a version of Python <span class="arithmatex">\(\geq 3.7.1\)</span> and <span class="arithmatex">\(&lt; 3.8\)</span>.</li>
<li>
<p>Install <a href="https://openjdk.org/projects/jdk8/">OpenJDK 8</a>, an open-source reference implementation of Java 8 wit the following command lines:</p>
<div class="tabbed-set tabbed-alternate" data-tabs="1:3"><input checked="checked" id="__tabbed_1_1" name="__tabbed_1" type="radio" /><input id="__tabbed_1_2" name="__tabbed_1" type="radio" /><input id="__tabbed_1_3" name="__tabbed_1" type="radio" /><div class="tabbed-labels"><label for="__tabbed_1_1">Linux (Debian, Ubunutu, etc.)</label><label for="__tabbed_1_2">Mac</label><label for="__tabbed_1_3">Windows</label></div>
<div class="tabbed-content">
<div class="tabbed-block">
<p><div class="termy">
<div class="highlight"><pre><span></span><code><span class="gp">$ </span>sudo apt-get update
>>>>>>> 059cb699
<span class="gp">$ </span>sudo apt-get install openjdk-8-jdk
<span class="go">---&gt; 100%</span>
</code></pre>
                          </div>
                        </div>
                        </p>
                        <p>For more details, check this <a
                            href="https://www.geofis.org/en/install/install-on-linux/install-openjdk-8-on-ubuntu-trusty/">installation
                            guide</a></p>
                      </div>
                      <div class="tabbed-block">
                        <p>
                        <div class="termy">
                          <div class="highlight">
                            <pre><span></span><code><span class="gp">$ </span>brew tap AdoptOpenJDK/openjdk
<span class="gp">$ </span>brew install --cask adoptopenjdk8
<span class="go">---&gt; 100%</span>
</code></pre>
                          </div>
                        </div>
                        </p>
                        <p>For more details, check this <a
                            href="https://installvirtual.com/install-openjdk-8-on-mac-using-brew-adoptopenjdk/">installation
                            guide</a></p>
                      </div>
                      <div class="tabbed-block">
                        <p>Follow this <a
                            href="https://techoral.com/blog/java/openjdk-install-windows.html">installation guide</a>
                        </p>
                      </div>
                    </div>
                  </div>
                </li>
              </ul>
            </div>
            <p>You can install EDS-TeVa through <code>pip</code>:</p>
            <div class="termy">

              <div class="highlight">
                <pre><span></span><code><span class="gp">$ </span>pip install edsteva
<span class="go">---&gt; 100%</span>
<span class="go">color:green Successfully installed edsteva</span>
</code></pre>
              </div>

            </div>

            <p>We recommend pinning the library version in your projects, or use a strict package manager like <a
                href="https://python-poetry.org/">Poetry</a>.</p>
            <div class="highlight">
              <pre><span></span><code>pip install edsteva==0.1.0
</code></pre>
            </div>
            <h2 id="working-example-administrative-records-relative-to-visits">Working example: administrative records
              relative to visits</h2>
            <p>Let's consider a basic category of data: administrative records relative to visits. Visits are
              characterized by a stay type (full hospitalisation, emergency, consultation, etc.). In this example, the
              objective is to estimate the availability of visits records with respect to time, care site and stay type.
            </p>
            <h3 id="1-load-your-data">1. Load your <a class="autorefs autorefs-internal"
                href="components/loading_data/#loading-data">data</a></h3>
            <p>As detailled in <a class="autorefs autorefs-internal" href="components/loading_data/#loading-data">the
                dedicated section</a>, EDS-TeVa is expecting to work with <a
                href="https://pandas.pydata.org/">Pandas</a> or <a
                href="https://koalas.readthedocs.io/en/latest/">Koalas</a> DataFrames. We provide various connectors to
              facilitate data fetching, namely a <a class="autorefs autorefs-internal"
                href="components/loading_data/#loading-from-hive-hivedata">Hive</a> connector, a <a
                class="autorefs autorefs-internal"
                href="components/loading_data/#loading-from-postgres-postgresdata">Postgres</a> connector and a <a
                class="autorefs autorefs-internal"
                href="components/loading_data/#persistingreading-a-sample-tofrom-disk-localdata">LocalData</a>.</p>
            <div class="tabbed-set tabbed-alternate" data-tabs="2:3"><input checked="checked" id="__tabbed_2_1"
                name="__tabbed_2" type="radio" /><input id="__tabbed_2_2" name="__tabbed_2" type="radio" /><input
                id="__tabbed_2_3" name="__tabbed_2" type="radio" />
              <div class="tabbed-labels"><label for="__tabbed_2_1">Using a Hive DataBase</label><label
                  for="__tabbed_2_2">Using a Postgres DataBase</label><label for="__tabbed_2_3">Using a Local
                  DataBase</label></div>
              <div class="tabbed-content">
                <div class="tabbed-block">
                  <div class="highlight">
                    <pre><span></span><code><span class="kn">from</span> <span class="nn">edsteva.io</span> <span class="kn">import</span> <span class="n">HiveData</span>

<span class="n">db_name</span> <span class="o">=</span> <span class="s2">&quot;my_db&quot;</span>
<span class="n">tables_to_load</span> <span class="o">=</span> <span class="p">[</span>
    <span class="s2">&quot;visit_occurrence&quot;</span><span class="p">,</span>
    <span class="s2">&quot;visit_detail&quot;</span><span class="p">,</span>
    <span class="s2">&quot;care_site&quot;</span><span class="p">,</span>
    <span class="s2">&quot;fact_relationship&quot;</span><span class="p">,</span>
<span class="p">]</span>
<span class="n">data</span> <span class="o">=</span> <span class="n">HiveData</span><span class="p">(</span><span class="n">db_name</span><span class="p">,</span> <span class="n">tables_to_load</span><span class="o">=</span><span class="n">tables_to_load</span><span class="p">)</span>
<span class="n">data</span><span class="o">.</span><span class="n">visit_occurrence</span>  <span class="c1"># (1)</span>
</code></pre>
                  </div>
                  <ol>
                    <li>With this connector, <code>visit_occurrence</code> will be a <em>Koalas</em> DataFrame</li>
                  </ol>
                </div>
                <div class="tabbed-block">
                  <div class="highlight">
                    <pre><span></span><code><span class="kn">from</span> <span class="nn">edsteva.io</span> <span class="kn">import</span> <span class="n">PostgresData</span>

<span class="n">db_name</span> <span class="o">=</span> <span class="s2">&quot;my_db&quot;</span>
<span class="n">schema</span> <span class="o">=</span> <span class="s2">&quot;my_schema&quot;</span>
<span class="n">user</span> <span class="o">=</span> <span class="s2">&quot;my_username&quot;</span>
<span class="n">data</span> <span class="o">=</span> <span class="n">PostgresData</span><span class="p">(</span><span class="n">db_name</span><span class="p">,</span> <span class="n">schema</span><span class="o">=</span><span class="n">schema</span><span class="p">,</span> <span class="n">user</span><span class="o">=</span><span class="n">user</span><span class="p">)</span>  <span class="c1"># (1)</span>
<span class="n">data</span><span class="o">.</span><span class="n">visit_occurrence</span>  <span class="c1"># (2)</span>
</code></pre>
                  </div>
                  <ol>
                    <li>This connector expects a <code>.pgpass</code> file storing the connection parameters</li>
                    <li>With this connector, <code>visit_occurrence</code> will be a <em>Pandas</em> DataFrame</li>
                  </ol>
                </div>
                <div class="tabbed-block">
                  <div class="highlight">
                    <pre><span></span><code><span class="kn">import</span> <span class="nn">os</span>
<span class="kn">from</span> <span class="nn">edsteva.io</span> <span class="kn">import</span> <span class="n">LocalData</span>

<span class="n">folder</span> <span class="o">=</span> <span class="n">os</span><span class="o">.</span><span class="n">path</span><span class="o">.</span><span class="n">abspath</span><span class="p">(</span><span class="n">MY_FOLDER_PATH</span><span class="p">)</span>

<span class="n">data</span> <span class="o">=</span> <span class="n">LocalData</span><span class="p">(</span><span class="n">folder</span><span class="p">)</span>  <span class="c1"># (1)</span>
<span class="n">data</span><span class="o">.</span><span class="n">visit_occurrence</span>  <span class="c1"># (2)</span>
</code></pre>
                  </div>
                  <ol>
                    <li>This connector expects a <code>folder</code> with a file per table to load.</li>
                    <li>With this connector, <code>visit_occurrence</code> will be a <em>Pandas</em> DataFrame</li>
                  </ol>
                </div>
              </div>
            </div>
            <h3 id="2-choose-a-probe-or-create-a-new-probe">2. Choose a <a class="autorefs autorefs-internal"
                href="components/probe/#probe">Probe</a> or <a class="autorefs autorefs-internal"
                href="components/probe/#defining-a-custom-probe">create a new Probe</a></h3>
            <div class="admonition info">
              <p class="admonition-title">Probe</p>
              <p>A <a class="autorefs autorefs-internal" href="components/probe/#probe">Probe</a> is a python class
                designed to compute a completeness predictor <span class="arithmatex">\(c(t)\)</span> that characterizes
                data availability of a target variable over time <span class="arithmatex">\(t\)</span>.</p>
            </div>
            <p>In this example, <span class="arithmatex">\(c(t)\)</span> predicts the availability of administrative
              records relative to visits. It is defined for each care site and stay type as the number of visits <span
                class="arithmatex">\(n_{visit}(t)\)</span> per month <span class="arithmatex">\(t\)</span>, normalized
              by the <span class="arithmatex">\(99^{th}\)</span> percentile of visits <span
                class="arithmatex">\(n_{99}\)</span> computed over the entire study period:</p>
            <div class="arithmatex">\[
              c(t) = \frac{n_{visit}(t)}{n_{99}}
              \]</div>
            <div class="admonition info">
              <p>If the <span class="arithmatex">\(99^{th}\)</span> percentile of visits <span
                  class="arithmatex">\(n_{99}\)</span> is equal to 0, we consider that the completeness predictor <span
                  class="arithmatex">\(c(t)\)</span> is also equal to 0.</p>
            </div>
            <p>The <a class="autorefs autorefs-internal" href="components/probe/#available-probes">VisitProbe</a> is
              already available by default in the library:</p>
            <h4 id="21-compute-your-probe">2.1 Compute your Probe</h4>
            <p>The <a class="autorefs autorefs-internal"
                href="reference/probes/base/#edsteva.probes.base.BaseProbe.compute"><code>compute()</code></a> method
              takes a <a class="autorefs autorefs-internal" href="components/loading_data/#loading-data">Data</a> object
              as input and stores the computed completeness predictor <span class="arithmatex">\(c(t)\)</span> in the <a
                class="autorefs autorefs-internal" href="components/probe/#predictor-schema"><code>predictor</code></a>
              attribute of a <a class="autorefs autorefs-internal"
                href="components/probe/#probe"><code>Probe</code></a>:</p>
            <p>
            <div class="highlight">
              <pre><span></span><code><span class="kn">from</span> <span class="nn">edsteva.probes</span> <span class="kn">import</span> <span class="n">VisitProbe</span>

<span class="n">probe_path</span> <span class="o">=</span> <span class="s2">&quot;my_path/visit.pkl&quot;</span>

<span class="n">visit</span> <span class="o">=</span> <span class="n">VisitProbe</span><span class="p">()</span>
<span class="n">visit</span><span class="o">.</span><span class="n">compute</span><span class="p">(</span>
    <span class="n">data</span><span class="p">,</span>
    <span class="n">stay_types</span><span class="o">=</span><span class="p">{</span>
        <span class="s2">&quot;All&quot;</span><span class="p">:</span> <span class="s2">&quot;.*&quot;</span><span class="p">,</span>
        <span class="s2">&quot;Urg_Hospit&quot;</span><span class="p">:</span> <span class="s2">&quot;urgence|hospitalisés&quot;</span><span class="p">,</span>  <span class="c1"># (1)</span>
    <span class="p">},</span>
    <span class="n">care_site_levels</span><span class="o">=</span><span class="p">[</span><span class="s2">&quot;Hospital&quot;</span><span class="p">,</span> <span class="s2">&quot;Pole&quot;</span><span class="p">,</span> <span class="s2">&quot;UF&quot;</span><span class="p">],</span>  <span class="c1"># (2)</span>
<span class="p">)</span>
<span class="n">visit</span><span class="o">.</span><span class="n">save</span><span class="p">(</span><span class="n">path</span><span class="o">=</span><span class="n">probe_path</span><span class="p">)</span>  <span class="c1"># (3)</span>
<span class="n">visit</span><span class="o">.</span><span class="n">predictor</span><span class="o">.</span><span class="n">head</span><span class="p">()</span>
</code></pre>
            </div>
            1. The stay_types argument expects a python dictionary with labels as keys and regex as values.
            2. The care sites are articulated into levels (cf. <a
              href="https://doc-new.eds.aphp.fr/donnees_dispo/donnees_par_domaine/R%C3%A9f%C3%A9rentielsStructures">AP-HP's
              reference structure</a>).
            3. Saving the Probe after computation saves you from having to compute it again. You just use
            <code>VisitProbe.load(path=probe_path)</code>.</p>
            <p><code>Saved to /my_path/visit.pkl</code></p>
            <table>
              <thead>
                <tr>
                  <th align="left">care_site_level</th>
                  <th align="left">care_site_id</th>
                  <th align="left">care_site_short_name</th>
                  <th align="left">stay_type</th>
                  <th align="left">date</th>
                  <th align="left">n_visit</th>
                  <th align="left">c</th>
                </tr>
              </thead>
              <tbody>
                <tr>
                  <td align="left">Unité Fonctionnelle (UF)</td>
                  <td align="left">8312056386</td>
                  <td align="left">Care site 1</td>
                  <td align="left">'Urg_Hospit'</td>
                  <td align="left">2019-05-01</td>
                  <td align="left">233.0</td>
                  <td align="left">0.841</td>
                </tr>
                <tr>
                  <td align="left">Unité Fonctionnelle (UF)</td>
                  <td align="left">8312056386</td>
                  <td align="left">Care site 1</td>
                  <td align="left">'All'</td>
                  <td align="left">2021-04-01</td>
                  <td align="left">393.0</td>
                  <td align="left">0.640</td>
                </tr>
                <tr>
                  <td align="left">Pôle/DMU</td>
                  <td align="left">8312027648</td>
                  <td align="left">Care site 2</td>
                  <td align="left">'Urg_Hospit'</td>
                  <td align="left">2011-03-01</td>
                  <td align="left">204.0</td>
                  <td align="left">0.497</td>
                </tr>
                <tr>
                  <td align="left">Pôle/DMU</td>
                  <td align="left">8312027648</td>
                  <td align="left">Care site 2</td>
                  <td align="left">'All'</td>
                  <td align="left">2018-08-01</td>
                  <td align="left">22.0</td>
                  <td align="left">0.274</td>
                </tr>
                <tr>
                  <td align="left">Hôpital</td>
                  <td align="left">8312022130</td>
                  <td align="left">Care site 3</td>
                  <td align="left">'Urg_Hospit'</td>
                  <td align="left">2022-02-01</td>
                  <td align="left">9746.0</td>
                  <td align="left">0.769</td>
                </tr>
              </tbody>
            </table>
            <h4 id="22-filter-your-probe">2.2 Filter your Probe</h4>
            <p>In this example, we consider the poles of three hospitals over the period from 2009 to 2021. We
              consequently filter data before any further analysis.</p>
            <div class="highlight">
              <pre><span></span><code><span class="kn">from</span> <span class="nn">edsteva.probes</span> <span class="kn">import</span> <span class="n">VisitProbe</span>

<span class="n">start_date</span><span class="p">,</span> <span class="n">end_date</span> <span class="o">=</span> <span class="p">(</span><span class="s2">&quot;2009-01-01&quot;</span><span class="p">,</span> <span class="s2">&quot;2021-01-01&quot;</span><span class="p">)</span>  <span class="c1"># (1)</span>
<span class="n">care_site_short_name</span> <span class="o">=</span> <span class="p">[</span><span class="s2">&quot;HOSPITAL 1&quot;</span><span class="p">,</span> <span class="s2">&quot;HOSPITAL 2&quot;</span><span class="p">,</span> <span class="s2">&quot;HOSPITAL 3&quot;</span><span class="p">]</span>

<span class="n">bct_visit</span> <span class="o">=</span> <span class="n">VisitProbe</span><span class="p">()</span>
<span class="n">bct_visit</span><span class="o">.</span><span class="n">load</span><span class="p">()</span>
<span class="n">bct_visit</span><span class="o">.</span><span class="n">predictor</span> <span class="o">=</span> <span class="n">bct_visit</span><span class="o">.</span><span class="n">predictor</span><span class="p">[</span>  <span class="c1"># (2)</span>
    <span class="p">(</span><span class="n">bct_visit</span><span class="o">.</span><span class="n">predictor</span><span class="p">[</span><span class="s2">&quot;date&quot;</span><span class="p">]</span> <span class="o">&gt;=</span> <span class="n">start_date</span><span class="p">)</span>
    <span class="o">&amp;</span> <span class="p">(</span><span class="n">bct_visit</span><span class="o">.</span><span class="n">predictor</span><span class="p">[</span><span class="s2">&quot;date&quot;</span><span class="p">]</span> <span class="o">&lt;=</span> <span class="n">end_date</span><span class="p">)</span>
<span class="p">]</span>
<span class="n">bct_visit</span><span class="o">.</span><span class="n">filter_care_site</span><span class="p">(</span><span class="n">care_site_short_names</span><span class="o">=</span><span class="n">care_site_short_name</span><span class="p">)</span>  <span class="c1"># (3)</span>
</code></pre>
            </div>
            <ol>
              <li>This is the study period considered in the example.</li>
              <li><code>bct_visit.predictor</code> is a <code>Pandas.DataFrame</code>, you can use Pandas'API to filter
                the Probe.</li>
              <li>To filter care sites there is a dedicated method that also includes all upper and lower levels care
                sites related to the selected care sites.</li>
            </ol>
            <h4 id="23-visualize-your-probe">2.3 Visualize your Probe</h4>
            <h5 id="interactive-dashboard">Interactive dashboard</h5>
            <p>Interactive dashboards can be used to visualize the average completeness predictor <span
                class="arithmatex">\(c(t)\)</span> of the selected care sites and stay types.</p>
            <p>
            <div class="highlight">
              <pre><span></span><code><span class="kn">from</span> <span class="nn">edsteva.viz.dashboards</span> <span class="kn">import</span> <span class="n">predictor_dashboard</span>

<span class="n">predictor_dashboard</span><span class="p">(</span>
    <span class="n">probe</span><span class="o">=</span><span class="n">bct_visit</span><span class="p">,</span>
    <span class="n">care_site_level</span><span class="o">=</span><span class="s2">&quot;Pole&quot;</span><span class="p">,</span>
<span class="p">)</span>
</code></pre>
            </div>
            Interactive dashboard is available <a href="assets/charts/interactive_visit.html">here</a></p>
            <h5 id="static-plot">Static plot</h5>
            <p>If you need a static plot for a report, a paper or anything else, you can use the <a
                class="autorefs autorefs-internal"
                href="reference/viz/plots/plot_probe/wrapper/#edsteva.viz.plots.plot_probe.wrapper"><code>plot_probe()</code></a>
              function. It returns the top plot of the dashboard without the interactive filters. Consequently, you have
              to specify the filters in the inputs of the function.</p>
            <div class="highlight">
              <pre><span></span><code><span class="kn">from</span> <span class="nn">edsteva.viz.plots</span> <span class="kn">import</span> <span class="n">plot_probe</span>

<span class="n">plot_path</span> <span class="o">=</span> <span class="s2">&quot;my_path/visit.html&quot;</span>
<span class="n">stay_type</span> <span class="o">=</span> <span class="s2">&quot;All&quot;</span>

<span class="n">plot_probe</span><span class="p">(</span>
    <span class="n">probe</span><span class="o">=</span><span class="n">bct_visit</span><span class="p">,</span>
    <span class="n">care_site_level</span><span class="o">=</span><span class="s2">&quot;Hospital&quot;</span><span class="p">,</span>
    <span class="n">stay_type</span><span class="o">=</span><span class="n">stay_type</span><span class="p">,</span>
    <span class="n">save_path</span><span class="o">=</span><span class="n">plot_path</span><span class="p">,</span>  <span class="c1"># (1)</span>
<span class="p">)</span>
</code></pre>
            </div>
            <ol>
              <li>If a <code>save_path</code> is specified, it'll save your plot in the specified path.</li>
            </ol>
            <p>
              <vegachart style='width: 100%' class="vegalite">{
                "schema-url": "assets/charts/visit.json"
                }</vegachart>
            </p>
            <h3 id="3-choose-a-model-or-create-a-new-model">3. Choose a <a class="autorefs autorefs-internal"
                href="components/model/#available-models">Model</a> or <a class="autorefs autorefs-internal"
                href="components/model/#defining-a-custom-model">create a new Model</a></h3>
            <div class="admonition info">
              <p class="admonition-title"><a class="autorefs autorefs-internal" href="components/model/#model">Model</a>
              </p>
              <p>A <a class="autorefs autorefs-internal" href="components/model/#model">Model</a> is a python class
                designed to fit a function <span class="arithmatex">\(f_\Theta(t)\)</span> to each completeness
                predictor <span class="arithmatex">\(c(t)\)</span> of a <a class="autorefs autorefs-internal"
                  href="components/probe/#probe">Probe</a>. The fit process estimates the coefficients <span
                  class="arithmatex">\(\Theta\)</span> with metrics to characterize the temporal variability of data
                availability.</p>
            </div>
            <p>In this example, the model fits a step function <span class="arithmatex">\(f_{t_0, c_0}(t)\)</span> to
              the completeness predictor <span class="arithmatex">\(c(t)\)</span> with coefficients <span
                class="arithmatex">\(\Theta = (t_0, c_0)\)</span>:</p>
            <div class="arithmatex">\[
              f_{t_0, c_0}(t) = c_0 \ \mathbb{1}_{t \geq t_0}(t)
              \]</div>
            <ul>
              <li>the characteristic time <span class="arithmatex">\(t_0\)</span> estimates the time after which the
                data is available.</li>
              <li>the characteristic value <span class="arithmatex">\(c_0\)</span> estimates the stabilized routine
                completeness.</li>
            </ul>
            <p>It also computes the following <span class="arithmatex">\(error\)</span> metric that estimates the
              stability of the data after <span class="arithmatex">\(t_0\)</span>:</p>
            <div class="arithmatex">\[
              \begin{aligned}
              error &amp; = \frac{\sum_{t_0 \leq t \leq t_{max}} \epsilon(t)^2}{t_{max} - t_0} \\
              \epsilon(t) &amp; = f_{t_0, c_0}(t) - c(t)
              \end{aligned}
              \]</div>
            <p>This <a class="autorefs autorefs-internal" href="components/model/#available-models">step function
                Model</a> is available in the library.</p>
            <h4 id="31-fit-your-model">3.1 Fit your <a href="components/model">Model</a></h4>
            <p>The <code>fit</code> method takes a <a class="autorefs autorefs-internal"
                href="components/probe/#probe">Probe</a> as input, it estimates the coefficients, for example by
              minimizing a quadratic loss function and computes the metrics. Finally, it stores the estimated
              coefficients and the computed metrics in the <a class="autorefs autorefs-internal"
                href="components/model/#estimates-schema"><code>estimates</code></a> attribute of the
              <code>Model</code>.</p>
            <div class="highlight">
              <pre><span></span><code><span class="kn">from</span> <span class="nn">edsteva.models.step_function</span> <span class="kn">import</span> <span class="n">StepFunction</span>

<span class="n">model_path</span> <span class="o">=</span> <span class="s2">&quot;my_path/fitted_visit.pkl&quot;</span>

<span class="n">step_function_model</span> <span class="o">=</span> <span class="n">StepFunction</span><span class="p">()</span>
<span class="n">step_function_model</span><span class="o">.</span><span class="n">fit</span><span class="p">(</span><span class="n">probe</span><span class="o">=</span><span class="n">bct_visit</span><span class="p">)</span>
<span class="n">step_function_model</span><span class="o">.</span><span class="n">save</span><span class="p">(</span><span class="n">model_path</span><span class="p">)</span>  <span class="c1"># (1)</span>
<span class="n">step_function_model</span><span class="o">.</span><span class="n">estimates</span><span class="o">.</span><span class="n">head</span><span class="p">()</span>
</code></pre>
            </div>
            <ol>
              <li>Saving the Model after fitting saves you from having to fit it again. You just use
                <code>StepFunction.load(path=model_path)</code>.</li>
            </ol>
            <p><code>Saved to /my_path/fitted_visit.pkl</code></p>
            <table>
              <thead>
                <tr>
                  <th align="left">care_site_level</th>
                  <th align="left">care_site_id</th>
                  <th align="left">stay_type</th>
                  <th align="left">t_0</th>
                  <th align="left">c_0</th>
                  <th align="left">error</th>
                </tr>
              </thead>
              <tbody>
                <tr>
                  <td align="left">Unité Fonctionnelle (UF)</td>
                  <td align="left">8312056386</td>
                  <td align="left">'Urg_Hospit'</td>
                  <td align="left">2019-05-01</td>
                  <td align="left">0.397</td>
                  <td align="left">0.040</td>
                </tr>
                <tr>
                  <td align="left">Unité Fonctionnelle (UF)</td>
                  <td align="left">8312056386</td>
                  <td align="left">'All'</td>
                  <td align="left">2011-04-01</td>
                  <td align="left">0.583</td>
                  <td align="left">0.028</td>
                </tr>
                <tr>
                  <td align="left">Pôle/DMU</td>
                  <td align="left">8312027648</td>
                  <td align="left">'Urg_Hospit'</td>
                  <td align="left">2021-03-01</td>
                  <td align="left">0.677</td>
                  <td align="left">0.022</td>
                </tr>
                <tr>
                  <td align="left">Pôle/DMU</td>
                  <td align="left">8312027648</td>
                  <td align="left">'All'</td>
                  <td align="left">2018-08-01</td>
                  <td align="left">0.764</td>
                  <td align="left">0.014</td>
                </tr>
                <tr>
                  <td align="left">Hôpital</td>
                  <td align="left">8312022130</td>
                  <td align="left">'Urg_Hospit'</td>
                  <td align="left">2022-02-01</td>
                  <td align="left">0.652</td>
                  <td align="left">0.027</td>
                </tr>
              </tbody>
            </table>
            <h4 id="32-visualize-your-fitted-probe">3.2 Visualize your fitted Probe</h4>
            <h5 id="interactive-dashboard_1">Interactive dashboard</h5>
            <p>Interactive dashboards can be used to visualize the average completeness predictor <span
                class="arithmatex">\(c(t)\)</span> along with the fitted step function of the selected care sites and
              stay types.</p>
            <p>
            <div class="highlight">
              <pre><span></span><code><span class="kn">from</span> <span class="nn">edsteva.viz.dashboards</span> <span class="kn">import</span> <span class="n">predictor_dashboard</span>

<span class="n">predictor_dashboard</span><span class="p">(</span>
    <span class="n">probe</span><span class="o">=</span><span class="n">bct_visit</span><span class="p">,</span>
    <span class="n">fitted_model</span><span class="o">=</span><span class="n">step_function_model</span><span class="p">,</span>
    <span class="n">care_site_level</span><span class="o">=</span><span class="s2">&quot;Pole&quot;</span><span class="p">,</span>
<span class="p">)</span>
</code></pre>
            </div>
            Interactive dashboard is available <a href="assets/charts/interactive_fitted_visit.html">here</a>.</p>
            <h5 id="static-plot_1">Static plot</h5>
            <p>If you need a static plot for a report, a paper or anything else, you can use the <a
                class="autorefs autorefs-internal"
                href="reference/viz/plots/plot_probe/wrapper/#edsteva.viz.plots.plot_probe.wrapper"><code>plot_probe()</code></a>
              function. It returns the top plot of the dashboard without the interactive filters. Consequently, you have
              to specify the filters in the inputs of the function.</p>
            <p>
            <div class="highlight">
              <pre><span></span><code><span class="kn">from</span> <span class="nn">edsteva.viz.plots</span> <span class="kn">import</span> <span class="n">plot_probe</span>

<span class="n">plot_path</span> <span class="o">=</span> <span class="s2">&quot;my_path/fitted_visit.html&quot;</span>
<span class="n">stay_type</span> <span class="o">=</span> <span class="p">{</span><span class="s2">&quot;All&quot;</span><span class="p">:</span> <span class="s2">&quot;.*&quot;</span><span class="p">}</span>

<span class="n">plot_probe</span><span class="p">(</span>
    <span class="n">probe</span><span class="o">=</span><span class="n">bct_visit</span><span class="p">,</span>
    <span class="n">fitted_model</span><span class="o">=</span><span class="n">step_function_model</span><span class="p">,</span>
    <span class="n">care_site_level</span><span class="o">=</span><span class="s2">&quot;Hospital&quot;</span><span class="p">,</span>
    <span class="n">stay_type</span><span class="o">=</span><span class="n">stay_type</span><span class="p">,</span>
    <span class="n">save_path</span><span class="o">=</span><span class="n">plot_path</span><span class="p">,</span>  <span class="c1"># (1)</span>
<span class="p">)</span>
</code></pre>
            </div>
            1. If a <code>save_path</code> is specified, it'll save your plot in the specified path.</p>
            <p>
              <vegachart style='width: 100%' class="vegalite">{
                "schema-url": "assets/charts/fitted_visit.json"
                }</vegachart>
            </p>
            <h3 id="4-set-the-thresholds-to-fix-the-deployment-bias">4. Set the thresholds to fix the deployment bias
            </h3>
            <p>Now, that we have estimated <span class="arithmatex">\(t_0\)</span>, <span
                class="arithmatex">\(c_0\)</span> and <span class="arithmatex">\(error\)</span> for each care site and
              each stay type, one can set a threshold for each estimate in order to select only the care sites where the
              visits are available over the period of interest.</p>
            <h4 id="41-visualize-estimates-distributions">4.1 Visualize estimates distributions</h4>
            <p>Visualizing the density plots and the medians of the estimates can help you setting the thresholds'
              values.</p>
            <p>
            <div class="highlight">
              <pre><span></span><code><span class="kn">from</span> <span class="nn">edsteva.viz</span> <span class="kn">import</span> <span class="n">plot_estimates_densities</span>

<span class="n">plot_estimates_densities</span><span class="p">(</span>
    <span class="n">fitted_model</span><span class="o">=</span><span class="n">step_function_model</span><span class="p">,</span>
<span class="p">)</span>
</code></pre>
            </div>
            <vegachart style='width: 100%' class="vegalite">{
              "schema-url": "assets/charts/distributions.json"
              }</vegachart>
            </p>
            <h4 id="42-set-the-thresholds">4.2 Set the thresholds</h4>
            <p>The estimates dashboard provides a representation of the overall deviation from the Model on the top and
              interactive sliders on the bottom that allows you to vary the thresholds. The idea is to set the
              thresholds that keep the most care sites while having an acceptable overall deviation.</p>
            <div class="highlight">
              <pre><span></span><code><span class="kn">from</span> <span class="nn">edsteva.viz.dashboards</span> <span class="kn">import</span> <span class="n">estimates_dashboard</span>

<span class="n">estimates_dashboard</span><span class="p">(</span>
    <span class="n">probe</span><span class="o">=</span><span class="n">bct_visit</span><span class="p">,</span>
    <span class="n">fitted_model</span><span class="o">=</span><span class="n">step_function_model</span><span class="p">,</span>
    <span class="n">care_site_level</span><span class="o">=</span><span class="s2">&quot;Pole&quot;</span><span class="p">,</span>
<span class="p">)</span>
</code></pre>
            </div>
            <p>The threshold dashboard is available <a href="assets/charts/threshold_dashboard.html">here</a>.</p>
            <h4 id="43-fix-the-deployment-bias">4.3 Fix the deployment bias</h4>
            <p>Once you set the thresholds, you can extract for each stay type the care sites for which data
              availability is estimated to be stable over the entire study period.</p>
            <div class="highlight">
              <pre><span></span><code><span class="n">t_0_max</span> <span class="o">=</span> <span class="s2">&quot;2009-01-01&quot;</span>  <span class="c1"># (1)</span>
<span class="n">c_0_min</span> <span class="o">=</span> <span class="mf">0.63</span>  <span class="c1"># (2)</span>
<span class="n">error_max</span> <span class="o">=</span> <span class="mf">0.03</span>  <span class="c1"># (3)</span>

<span class="n">estimates</span> <span class="o">=</span> <span class="n">step_function_model</span><span class="o">.</span><span class="n">estimates</span>
<span class="n">selected_care_site</span> <span class="o">=</span> <span class="n">estimates</span><span class="p">[</span>
    <span class="p">(</span><span class="n">estimates</span><span class="p">[</span><span class="s2">&quot;t_0&quot;</span><span class="p">]</span> <span class="o">&lt;=</span> <span class="n">t_0_max</span><span class="p">)</span>
    <span class="o">&amp;</span> <span class="p">(</span><span class="n">estimates</span><span class="p">[</span><span class="s2">&quot;c_0&quot;</span><span class="p">]</span> <span class="o">&gt;=</span> <span class="n">c_0_min</span><span class="p">)</span>
    <span class="o">&amp;</span> <span class="p">(</span><span class="n">estimates</span><span class="p">[</span><span class="s2">&quot;error&quot;</span><span class="p">]</span> <span class="o">&lt;=</span> <span class="n">error_max</span><span class="p">)</span>
<span class="p">]</span>
<span class="nb">print</span><span class="p">(</span><span class="n">selected_care_site</span><span class="p">[</span><span class="s2">&quot;care_site_id&quot;</span><span class="p">]</span><span class="o">.</span><span class="n">tolist</span><span class="p">())</span>
</code></pre>
            </div>
            <ol>
              <li>In this example the study period starts on January 1, 2009.</li>
              <li>The characteristic value <span class="arithmatex">\(c_0\)</span> estimates the stabilized routine
                completeness. As we want the selected care sites to have a good completeness after <span
                  class="arithmatex">\(t_0\)</span>, one can for example set the threshold around the median (cf. <a
                  class="autorefs autorefs-internal" href="#41-visualize-estimates-distributions">distribution</a>) to
                keep half of the care sites with the highest completeness after <span class="arithmatex">\(t_0\)</span>.
              </li>
              <li><span class="arithmatex">\(error\)</span> estimates the stability of the data after <span
                  class="arithmatex">\(t_0\)</span>. As we want the selected care sites to be stable after <span
                  class="arithmatex">\(t_0\)</span>, one can set the threshold around the median (cf. <a
                  class="autorefs autorefs-internal" href="#41-visualize-estimates-distributions">distribution</a>) to
                keep half of the care sites with the lowest error after <span class="arithmatex">\(t_0\)</span>.</li>
            </ol>
            <div class="highlight">
              <pre><span></span><code>[8312056386, 8457691845, 8745619784, 8314578956, 8314548764, 8542137845]
</code></pre>
            </div>
            <p>In this example, <span class="arithmatex">\(c_0\)</span> and <span class="arithmatex">\(error\)</span>
              thresholds have been set around the median (cf. <a class="autorefs autorefs-internal"
                href="#41-visualize-estimates-distributions">distribution</a>). However, this method is arbitrary and
              you have to find the appropriate method for your study with the help of the <a
                class="autorefs autorefs-internal" href="#42-set-the-thresholds">estimate dashboard</a>.</p>
            <div class="admonition danger">
              <p class="admonition-title">Limitations</p>
              <p>EDS-TeVa provides modelling tools to characterize the temporal variability of your data, it does not
                intend to provide direct methods to fix the deployment bias. As an open-source library, EDS-TeVa is also
                here to host a discussion in order to facilitate collective methodological convergence on flexible
                solutions. The default methods proposed in this example is intended to be reviewed and challenged by the
                user community.</p>
            </div>
            <h2 id="make-it-your-own">Make it your own</h2>
            <p>The working example above describes the canonical usage workflow. However, you would probably need
              different Probes, Models, Visualizations and methods to set the thresholds for your projects. The
              components already available in the library are listed below but if it doesn't meet your requirements, you
              are encouraged to create your own.</p>
            <div class="admonition success">
              <p class="admonition-title">Contribution</p>
              <p>If you managed to implement your own component, or even if you just thought about a new component do
                not hesitate to share it with the community by following the <a class="autorefs autorefs-internal"
                  href="contributing/#contributing">contribution guidelines</a>. Contributions are welcome, and they are
                greatly appreciated! Every little bit helps, and credit will always be given.</p>
            </div>
            <h3 id="available-components">Available components</h3>
            <div class="tabbed-set tabbed-alternate" data-tabs="3:3"><input checked="checked" id="__tabbed_3_1"
                name="__tabbed_3" type="radio" /><input id="__tabbed_3_2" name="__tabbed_3" type="radio" /><input
                id="__tabbed_3_3" name="__tabbed_3" type="radio" />
              <div class="tabbed-labels"><label for="__tabbed_3_1">Probe</label><label
                  for="__tabbed_3_2">Model</label><label for="__tabbed_3_3">Visualization</label></div>
              <div class="tabbed-content">
                <div class="tabbed-block">
                  <div class="tabbed-set tabbed-alternate" data-tabs="4:2"><input checked="checked" id="__tabbed_4_1"
                      name="__tabbed_4" type="radio" /><input id="__tabbed_4_2" name="__tabbed_4" type="radio" />
                    <div class="tabbed-labels"><label for="__tabbed_4_1">VisitProbe</label><label
                        for="__tabbed_4_2">NoteProbe</label></div>
                    <div class="tabbed-content">
                      <div class="tabbed-block">
                        <p>The <a class="autorefs autorefs-internal"
                            href="reference/probes/visit/#edsteva.probes.visit.VisitProbe"><code>VisitProbe</code></a>
                          computes <span class="arithmatex">\(c_{visit}(t)\)</span> the availability of administrative
                          data related to visits for each care site and each stay type according to time:</p>
                        <div class="arithmatex">\[
                          c_{visit}(t) = \frac{n_{visit}(t)}{n_{99}}
                          \]</div>
                        <p>Where <span class="arithmatex">\(n_{visit}(t)\)</span> is the number of visits, <span
                            class="arithmatex">\(n_{99}\)</span> is the <span class="arithmatex">\(99^{th}\)</span>
                          percentile of visits and <span class="arithmatex">\(t\)</span> is the month.</p>
                        <div class="admonition info">
                          <p>If the <span class="arithmatex">\(99^{th}\)</span> percentile of visits <span
                              class="arithmatex">\(n_{99}\)</span> is equal to 0, we consider that the completeness
                            predictor <span class="arithmatex">\(c(t)\)</span> is also equal to 0.</p>
                        </div>
                        <div class="highlight">
                          <pre><span></span><code><span class="kn">from</span> <span class="nn">edsteva.probes</span> <span class="kn">import</span> <span class="n">VisitProbe</span>

<span class="n">visit</span> <span class="o">=</span> <span class="n">VisitProbe</span><span class="p">()</span>
<span class="n">visit</span><span class="o">.</span><span class="n">compute</span><span class="p">(</span>
    <span class="n">data</span><span class="p">,</span>
    <span class="n">stay_types</span><span class="o">=</span><span class="p">{</span>
        <span class="s2">&quot;All&quot;</span><span class="p">:</span> <span class="s2">&quot;.*&quot;</span><span class="p">,</span>
        <span class="s2">&quot;Urg&quot;</span><span class="p">:</span> <span class="s2">&quot;urgence&quot;</span><span class="p">,</span>
        <span class="s2">&quot;Hospit&quot;</span><span class="p">:</span> <span class="s2">&quot;hospitalisés&quot;</span><span class="p">,</span>
        <span class="s2">&quot;Urg_Hospit&quot;</span><span class="p">:</span> <span class="s2">&quot;urgence|hospitalisés&quot;</span><span class="p">,</span>
    <span class="p">},</span>
<span class="p">)</span>
<span class="n">visit</span><span class="o">.</span><span class="n">predictor</span><span class="o">.</span><span class="n">head</span><span class="p">()</span>
</code></pre>
                        </div>
                        <table>
                          <thead>
                            <tr>
                              <th align="left">care_site_level</th>
                              <th align="left">care_site_id</th>
                              <th align="left">care_site_short_name</th>
                              <th align="left">stay_type</th>
                              <th align="left">date</th>
                              <th align="left">n_visit</th>
                              <th align="left">c</th>
                            </tr>
                          </thead>
                          <tbody>
                            <tr>
                              <td align="left">Unité Fonctionnelle (UF)</td>
                              <td align="left">8312056386</td>
                              <td align="left">Care site 1</td>
                              <td align="left">'Urg'</td>
                              <td align="left">2019-05-01</td>
                              <td align="left">233.0</td>
                              <td align="left">0.841</td>
                            </tr>
                            <tr>
                              <td align="left">Unité Fonctionnelle (UF)</td>
                              <td align="left">8312056386</td>
                              <td align="left">Care site 1</td>
                              <td align="left">'All'</td>
                              <td align="left">2021-04-01</td>
                              <td align="left">393.0</td>
                              <td align="left">0.640</td>
                            </tr>
                            <tr>
                              <td align="left">Pôle/DMU</td>
                              <td align="left">8312027648</td>
                              <td align="left">Care site 2</td>
                              <td align="left">'Hospit'</td>
                              <td align="left">2011-03-01</td>
                              <td align="left">204.0</td>
                              <td align="left">0.497</td>
                            </tr>
                            <tr>
                              <td align="left">Pôle/DMU</td>
                              <td align="left">8312027648</td>
                              <td align="left">Care site 2</td>
                              <td align="left">'All'</td>
                              <td align="left">2018-08-01</td>
                              <td align="left">22.0</td>
                              <td align="left">0.274</td>
                            </tr>
                            <tr>
                              <td align="left">Hôpital</td>
                              <td align="left">8312022130</td>
                              <td align="left">Care site 3</td>
                              <td align="left">'Urg_Hospit'</td>
                              <td align="left">2022-02-01</td>
                              <td align="left">9746.0</td>
                              <td align="left">0.769</td>
                            </tr>
                          </tbody>
                        </table>
                      </div>
                      <div class="tabbed-block">
                        <p>The <a class="autorefs autorefs-internal"
                            href="reference/probes/note/#edsteva.probes.note.NoteProbe"><code>NoteProbe</code></a>
                          computes <span class="arithmatex">\(c_{note}(t)\)</span> the availability of clinical
                          documents linked to patients' visits for each care site, stay type and note type according to
                          time:</p>
                        <div class="arithmatex">\[
                          c_{note}(t) = \frac{n_{with\,doc}(t)}{n_{visit}(t)}
                          \]</div>
                        <p>Where <span class="arithmatex">\(n_{visit}(t)\)</span> is the number of visits, <span
                            class="arithmatex">\(n_{with\,doc}\)</span> the number of visits having at least one
                          document and <span class="arithmatex">\(t\)</span> is the month.</p>
                        <div class="admonition info">
                          <p>If the number of visits <span class="arithmatex">\(n_{visit}(t)\)</span> is equal to 0, we
                            consider that the completeness predictor <span class="arithmatex">\(c(t)\)</span> is also
                            equal to 0.</p>
                        </div>
                        <div class="highlight">
                          <pre><span></span><code><span class="kn">from</span> <span class="nn">edsteva.probes</span> <span class="kn">import</span> <span class="n">NoteProbe</span>

<span class="n">note</span> <span class="o">=</span> <span class="n">Note</span><span class="p">()</span>
<span class="n">note</span><span class="o">.</span><span class="n">compute</span><span class="p">(</span>
    <span class="n">data</span><span class="p">,</span>
    <span class="n">stay_types</span><span class="o">=</span><span class="p">{</span>
        <span class="s2">&quot;All&quot;</span><span class="p">:</span> <span class="s2">&quot;.*&quot;</span><span class="p">,</span>
        <span class="s2">&quot;Urg&quot;</span><span class="p">:</span> <span class="s2">&quot;urgence&quot;</span><span class="p">,</span>
        <span class="s2">&quot;Hospit&quot;</span><span class="p">:</span> <span class="s2">&quot;hospitalisés&quot;</span><span class="p">,</span>
        <span class="s2">&quot;Urg_Hospit&quot;</span><span class="p">:</span> <span class="s2">&quot;urgence|hospitalisés&quot;</span><span class="p">,</span>
    <span class="p">},</span>
    <span class="n">note_types</span><span class="o">=</span><span class="p">{</span>
        <span class="s2">&quot;All&quot;</span><span class="p">:</span> <span class="s2">&quot;.*&quot;</span><span class="p">,</span>
        <span class="s2">&quot;CRH&quot;</span><span class="p">:</span> <span class="s2">&quot;crh&quot;</span><span class="p">,</span>
        <span class="s2">&quot;Ordonnance&quot;</span><span class="p">:</span> <span class="s2">&quot;ordo&quot;</span><span class="p">,</span>
        <span class="s2">&quot;CR Passage Urgences&quot;</span><span class="p">:</span> <span class="s2">&quot;urge&quot;</span><span class="p">,</span>
    <span class="p">},</span>
<span class="p">)</span>
<span class="n">note</span><span class="o">.</span><span class="n">predictor</span><span class="o">.</span><span class="n">head</span><span class="p">()</span>
</code></pre>
                        </div>
                        <table>
                          <thead>
                            <tr>
                              <th align="left">care_site_level</th>
                              <th align="left">care_site_id</th>
                              <th align="left">care_site_short_name</th>
                              <th align="left">stay_type</th>
                              <th align="left">note_type</th>
                              <th align="left">date</th>
                              <th align="left">n_visit</th>
                              <th align="left">c</th>
                            </tr>
                          </thead>
                          <tbody>
                            <tr>
                              <td align="left">Unité Fonctionnelle (UF)</td>
                              <td align="left">8312056386</td>
                              <td align="left">Care site 1</td>
                              <td align="left">'Urg'</td>
                              <td align="left">'All'</td>
                              <td align="left">2019-05-01</td>
                              <td align="left">233.0</td>
                              <td align="left">'0.841</td>
                            </tr>
                            <tr>
                              <td align="left">Unité Fonctionnelle (UF)</td>
                              <td align="left">8653815660</td>
                              <td align="left">Care site 1</td>
                              <td align="left">'All'</td>
                              <td align="left">'CRH'</td>
                              <td align="left">2011-04-01</td>
                              <td align="left">393.0</td>
                              <td align="left">0.640</td>
                            </tr>
                            <tr>
                              <td align="left">Pôle/DMU</td>
                              <td align="left">8312027648</td>
                              <td align="left">Care site 2</td>
                              <td align="left">'Hospit'</td>
                              <td align="left">'CRH'</td>
                              <td align="left">2021-03-01</td>
                              <td align="left">204.0</td>
                              <td align="left">0.497</td>
                            </tr>
                            <tr>
                              <td align="left">Pôle/DMU</td>
                              <td align="left">8312056379</td>
                              <td align="left">Care site 2</td>
                              <td align="left">'All'</td>
                              <td align="left">'Ordonnance'</td>
                              <td align="left">2018-08-01</td>
                              <td align="left">22.0</td>
                              <td align="left">0.274</td>
                            </tr>
                            <tr>
                              <td align="left">Hôpital</td>
                              <td align="left">8312022130</td>
                              <td align="left">Care site 3</td>
                              <td align="left">'Urg_Hospit'</td>
                              <td align="left">'CR Passage Urgences'</td>
                              <td align="left">2022-02-01</td>
                              <td align="left">9746.0</td>
                              <td align="left">0.769</td>
                            </tr>
                          </tbody>
                        </table>
                      </div>
                    </div>
                  </div>
                </div>
                <div class="tabbed-block">
                  <div class="tabbed-set tabbed-alternate" data-tabs="5:2"><input checked="checked" id="__tabbed_5_1"
                      name="__tabbed_5" type="radio" /><input id="__tabbed_5_2" name="__tabbed_5" type="radio" />
                    <div class="tabbed-labels"><label for="__tabbed_5_1">StepFunction</label><label
                        for="__tabbed_5_2">RectangleFunction</label></div>
                    <div class="tabbed-content">
                      <div class="tabbed-block">
                        <div class="tabbed-set tabbed-alternate" data-tabs="6:4"><input checked="checked"
                            id="__tabbed_6_1" name="__tabbed_6" type="radio" /><input id="__tabbed_6_2"
                            name="__tabbed_6" type="radio" /><input id="__tabbed_6_3" name="__tabbed_6"
                            type="radio" /><input id="__tabbed_6_4" name="__tabbed_6" type="radio" />
                          <div class="tabbed-labels"><label for="__tabbed_6_1">Coefficients</label><label
                              for="__tabbed_6_2">Metrics</label><label for="__tabbed_6_3">Algos</label><label
                              for="__tabbed_6_4">Example</label></div>
                          <div class="tabbed-content">
                            <div class="tabbed-block">
                              <p>The <a class="autorefs autorefs-internal"
                                  href="reference/models/step_function/step_function/#edsteva.models.step_function.step_function.StepFunction"><code>StepFunction</code></a>
                                fits a step function <span class="arithmatex">\(f_{t_0, c_0}(t)\)</span> with
                                coefficients <span class="arithmatex">\(\Theta = (t_0, c_0)\)</span> on a completeness
                                predictor <span class="arithmatex">\(c(t)\)</span>:</p>
                              <div class="arithmatex">\[
                                \begin{aligned}
                                f_{t_0, c_0}(t) &amp; = c_0 \ \mathbb{1}_{t \geq t_0}(t) \\
                                c(t) &amp; = f_{t_0, c_0}(t) + \epsilon(t)
                                \end{aligned}
                                \]</div>
                              <ul>
                                <li>the characteristic time <span class="arithmatex">\(t_0\)</span> estimates the time
                                  after which the data is available.</li>
                                <li>the characteristic value <span class="arithmatex">\(c_0\)</span> estimates the
                                  stabilized routine completeness.</li>
                              </ul>
                            </div>
                            <div class="tabbed-block">
                              <p>The default metric computed is the mean squared error after <span
                                  class="arithmatex">\(t_0\)</span>:</p>
                              <div class="arithmatex">\[
                                error = \frac{\sum_{t_0 \leq t \leq t_{max}} \epsilon(t)^2}{t_{max} - t_0}
                                \]</div>
                              <ul>
                                <li><span class="arithmatex">\(error\)</span> estimates the stability of the data after
                                  <span class="arithmatex">\(t_0\)</span>.</li>
                              </ul>
                              <div class="admonition info">
                                <p class="admonition-title">Custom metric
                                <p>You can define your own metric if this one doesn't meet your requirements.</p>
                                </p>
                              </div>
                            </div>
                            <div class="tabbed-block">
                              <p>The available algorithms used to fit the step function are listed below:</p>
                              <div class="admonition info">
                                <p class="admonition-title">Custom algo
                                <p>You can define your own algorithm if they don't meet your requirements.</p>
                                </p>
                              </div>
                              <div class="tabbed-set tabbed-alternate" data-tabs="7:2"><input checked="checked"
                                  id="__tabbed_7_1" name="__tabbed_7" type="radio" /><input id="__tabbed_7_2"
                                  name="__tabbed_7" type="radio" />
                                <div class="tabbed-labels"><label for="__tabbed_7_1">Loss minimization</label><label
                                    for="__tabbed_7_2">Quantile</label></div>
                                <div class="tabbed-content">
                                  <div class="tabbed-block">
                                    <p>This algorithm computes the estimated coefficients <span
                                        class="arithmatex">\(\hat{t_0}\)</span> and <span
                                        class="arithmatex">\(\hat{c_0}\)</span> by minimizing the loss function <span
                                        class="arithmatex">\(\mathcal{L}(t_0, c_0)\)</span>:</p>
                                    <div class="arithmatex">\[
                                      \begin{aligned}
                                      \mathcal{L}(t_0, c_0) &amp; = \frac{\sum_{t = t_{min}}^{t_{max}} \mathcal{l}(c(t),
                                      f_{t_0, c_0}(t))}{t_{max} - t_{min}} \\
                                      (\hat{t_0}, \hat{c_0}) &amp; = \underset{t_0,
                                      c_0}{\mathrm{argmin}}(\mathcal{L}(t_0, c_0)) \\
                                      \end{aligned}
                                      \]</div>
                                    <div class="admonition info">
                                      <p class="admonition-title">Default loss function <span
                                          class="arithmatex">\(\mathcal{l}\)</span></p>
                                      <p>The loss function is <span class="arithmatex">\(l_2\)</span> by default:
                                        $$
                                        \mathcal{l}(c(t), f_{t_0, c_0}(t)) = |c(t) - f_{t_0, c_0}(t)|^2
                                        $$</p>
                                    </div>
                                    <div class="admonition danger">
                                      <p class="admonition-title">Optimal estimates</p>
                                      <p>For complexity purposes, this algorithm has been implemented with a dependency
                                        relation between <span class="arithmatex">\(c_0\)</span> and <span
                                          class="arithmatex">\(t_0\)</span> derived from the optimal estimates using the
                                        <span class="arithmatex">\(l_2\)</span> loss function. For more informations,
                                        you can have a look on the <a class="autorefs autorefs-internal"
                                          href="reference/models/step_function/algos/loss_minimization/#edsteva.models.step_function.algos.loss_minimization.loss_minimization">source
                                          code</a>.</p>
                                    </div>
                                  </div>
                                  <div class="tabbed-block">
                                    <p>In this algorithm, <span class="arithmatex">\(\hat{c_0}\)</span> is directly
                                      estimated as the <span class="arithmatex">\(x^{th}\)</span> quantile of the
                                      completeness predictor <span class="arithmatex">\(c(t)\)</span>, where <span
                                        class="arithmatex">\(x\)</span> is a number between 0 and 1. Then, <span
                                        class="arithmatex">\(\hat{t_0}\)</span> is the first time <span
                                        class="arithmatex">\(c(t)\)</span> reaches <span
                                        class="arithmatex">\(\hat{c_0}\)</span>.</p>
                                    <div class="arithmatex">\[
                                      \begin{aligned}
                                      \hat{c_0} &amp; = x^{th} \text{ quantile of } c(t) \\
                                      \hat{t_0} &amp; = \underset{t}{\mathrm{argmin}}(c(t) \geq \hat{c_0})
                                      \end{aligned}
                                      \]</div>
                                    <div class="admonition info">
                                      <p class="admonition-title">Default quantile <span class="arithmatex">\(x\)</span>
                                      </p>
                                      <p>The default quantile is <span class="arithmatex">\(x = 0.8\)</span>.</p>
                                    </div>
                                  </div>
                                </div>
                              </div>
                            </div>
                            <div class="tabbed-block">
                              <div class="highlight">
                                <pre><span></span><code><span class="kn">from</span> <span class="nn">edsteva.models.step_function</span> <span class="kn">import</span> <span class="n">StepFunction</span>

<span class="n">step_function_model</span> <span class="o">=</span> <span class="n">StepFunction</span><span class="p">()</span>
<span class="n">step_function_model</span><span class="o">.</span><span class="n">fit</span><span class="p">(</span><span class="n">probe</span><span class="p">)</span>
<span class="n">step_function_model</span><span class="o">.</span><span class="n">estimates</span><span class="o">.</span><span class="n">head</span><span class="p">()</span>
</code></pre>
                              </div>
                              <table>
                                <thead>
                                  <tr>
                                    <th align="left">care_site_level</th>
                                    <th align="left">care_site_id</th>
                                    <th align="left">stay_type</th>
                                    <th align="left">t_0</th>
                                    <th align="left">c_0</th>
                                    <th align="left">error</th>
                                  </tr>
                                </thead>
                                <tbody>
                                  <tr>
                                    <td align="left">Unité Fonctionnelle (UF)</td>
                                    <td align="left">8312056386</td>
                                    <td align="left">'Urg'</td>
                                    <td align="left">2019-05-01</td>
                                    <td align="left">0.397</td>
                                    <td align="left">0.040</td>
                                  </tr>
                                  <tr>
                                    <td align="left">Unité Fonctionnelle (UF)</td>
                                    <td align="left">8312056386</td>
                                    <td align="left">'All'</td>
                                    <td align="left">2011-04-01</td>
                                    <td align="left">0.583</td>
                                    <td align="left">0.028</td>
                                  </tr>
                                  <tr>
                                    <td align="left">Pôle/DMU</td>
                                    <td align="left">8312027648</td>
                                    <td align="left">'Hospit'</td>
                                    <td align="left">2021-03-01</td>
                                    <td align="left">0.677</td>
                                    <td align="left">0.022</td>
                                  </tr>
                                  <tr>
                                    <td align="left">Pôle/DMU</td>
                                    <td align="left">8312027648</td>
                                    <td align="left">'All'</td>
                                    <td align="left">2018-08-01</td>
                                    <td align="left">0.764</td>
                                    <td align="left">0.014</td>
                                  </tr>
                                  <tr>
                                    <td align="left">Hôpital</td>
                                    <td align="left">8312022130</td>
                                    <td align="left">'Hospit'</td>
                                    <td align="left">2022-02-01</td>
                                    <td align="left">0.652</td>
                                    <td align="left">0.027</td>
                                  </tr>
                                </tbody>
                              </table>
                            </div>
                          </div>
                        </div>
                      </div>
                      <div class="tabbed-block">
                        <div class="tabbed-set tabbed-alternate" data-tabs="8:4"><input checked="checked"
                            id="__tabbed_8_1" name="__tabbed_8" type="radio" /><input id="__tabbed_8_2"
                            name="__tabbed_8" type="radio" /><input id="__tabbed_8_3" name="__tabbed_8"
                            type="radio" /><input id="__tabbed_8_4" name="__tabbed_8" type="radio" />
                          <div class="tabbed-labels"><label for="__tabbed_8_1">Coefficients</label><label
                              for="__tabbed_8_2">Metrics</label><label for="__tabbed_8_3">Algos</label><label
                              for="__tabbed_8_4">Example</label></div>
                          <div class="tabbed-content">
                            <div class="tabbed-block">
                              <p>The <a class="autorefs autorefs-internal"
                                  href="reference/models/rectangle_function/rectangle_function/#edsteva.models.rectangle_function.rectangle_function.RectangleFunction"><code>RectangleFunction</code></a>
                                fits a step function <span class="arithmatex">\(f_{t_0, c_0, t_1}(t)\)</span> with
                                coefficients <span class="arithmatex">\(\Theta = (t_0, c_0, t_1)\)</span> on a
                                completeness predictor <span class="arithmatex">\(c(t)\)</span>:</p>
                              <div class="arithmatex">\[
                                \begin{aligned}
                                f_{t_0, c_0, t_1}(t) &amp; = c_0 \ \mathbb{1}_{t_0 \leq t \leq t_1}(t) \\
                                c(t) &amp; = f_{t_0, c_0, t_1}(t) + \epsilon(t)
                                \end{aligned}
                                \]</div>
                              <ul>
                                <li>the characteristic time <span class="arithmatex">\(t_0\)</span> estimates the time
                                  after which the data is available.</li>
                                <li>the characteristic time <span class="arithmatex">\(t_1\)</span> estimates the time
                                  after which the data is not available anymore.</li>
                                <li>the characteristic value <span class="arithmatex">\(c_0\)</span> estimates the
                                  completeness between <span class="arithmatex">\(t_0\)</span> and <span
                                    class="arithmatex">\(t_1\)</span>.</li>
                              </ul>
                            </div>
                            <div class="tabbed-block">
                              <p>The default metric computed is the mean squared error between <span
                                  class="arithmatex">\(t_0\)</span> and <span class="arithmatex">\(t_1\)</span>:</p>
                              <div class="arithmatex">\[
                                error = \frac{\sum_{t_0 \leq t \leq t_1} \epsilon(t)^2}{t_1 - t_0}
                                \]</div>
                              <ul>
                                <li><span class="arithmatex">\(error\)</span> estimates the stability of the data
                                  between <span class="arithmatex">\(t_0\)</span> and <span
                                    class="arithmatex">\(t_1\)</span>.</li>
                              </ul>
                              <div class="admonition info">
                                <p class="admonition-title">Custom metric
                                <p>You can define your own metric if this one doesn't meet your requirements.</p>
                                </p>
                              </div>
                            </div>
                            <div class="tabbed-block">
                              <p>The available algorithms used to fit the step function are listed below:</p>
                              <div class="admonition info">
                                <p class="admonition-title">Custom algo
                                <p>You can define your own algorithm if they don't meet your requirements.</p>
                                </p>
                              </div>
                              <div class="tabbed-set tabbed-alternate" data-tabs="9:1"><input checked="checked"
                                  id="__tabbed_9_1" name="__tabbed_9" type="radio" />
                                <div class="tabbed-labels"><label for="__tabbed_9_1">Loss minimization</label></div>
                                <div class="tabbed-content">
                                  <div class="tabbed-block">
                                    <p>This algorithm computes the estimated coefficients <span
                                        class="arithmatex">\(\hat{t_0}\)</span>, <span
                                        class="arithmatex">\(\hat{c_0}\)</span> and <span
                                        class="arithmatex">\(\hat{t_1}\)</span> by minimizing the loss function <span
                                        class="arithmatex">\(\mathcal{L}(t_0, c_0, t_1)\)</span>:</p>
                                    <div class="arithmatex">\[
                                      \begin{aligned}
                                      \mathcal{L}(t_0, c_0, t_1) &amp; = \frac{\sum_{t = t_{min}}^{t_{max}}
                                      \mathcal{l}(c(t), f_{t_0, c_0, t_1}(t))}{t_{max} - t_{min}} \\
                                      (\hat{t_0}, \hat{t_1}, \hat{c_0}) &amp; = \underset{t_0, c_0,
                                      t_1}{\mathrm{argmin}}(\mathcal{L}(t_0, c_0, t_1)) \\
                                      \end{aligned}
                                      \]</div>
                                    <div class="admonition info">
                                      <p class="admonition-title">Default loss function <span
                                          class="arithmatex">\(\mathcal{l}\)</span></p>
                                      <p>The loss function is <span class="arithmatex">\(l_2\)</span> by default:
                                        $$
                                        \mathcal{l}(c(t), f_{t_0, c_0, t_1}(t)) = |c(t) - f_{t_0, c_0, t_1}(t)|^2
                                        $$</p>
                                    </div>
                                    <div class="admonition danger">
                                      <p class="admonition-title">Optimal estimates</p>
                                      <p>For complexity purposes, this algorithm has been implemented with a dependency
                                        relation between <span class="arithmatex">\(c_0\)</span> and <span
                                          class="arithmatex">\(t_0\)</span> derived from the optimal estimates using the
                                        <span class="arithmatex">\(l_2\)</span> loss function. For more informations,
                                        you can have a look on the <a class="autorefs autorefs-internal"
                                          href="reference/models/step_function/algos/loss_minimization/#edsteva.models.step_function.algos.loss_minimization.loss_minimization">source
                                          code</a>.</p>
                                    </div>
                                  </div>
                                </div>
                              </div>
                            </div>
                            <div class="tabbed-block">
                              <div class="highlight">
                                <pre><span></span><code><span class="kn">from</span> <span class="nn">edsteva.models.rectangle_function</span> <span class="kn">import</span> <span class="n">RectangleFunction</span>

<span class="n">rectangle_function_model</span> <span class="o">=</span> <span class="n">RectangleFunction</span><span class="p">()</span>
<span class="n">rectangle_function_model</span><span class="o">.</span><span class="n">fit</span><span class="p">(</span><span class="n">probe</span><span class="p">)</span>
<span class="n">rectangle_function_model</span><span class="o">.</span><span class="n">estimates</span><span class="o">.</span><span class="n">head</span><span class="p">()</span>
</code></pre>
                              </div>
                              <table>
                                <thead>
                                  <tr>
                                    <th align="left">care_site_level</th>
                                    <th align="left">care_site_id</th>
                                    <th align="left">stay_type</th>
                                    <th align="left">t_0</th>
                                    <th align="left">c_0</th>
                                    <th align="left">t_1</th>
                                    <th align="left">error</th>
                                  </tr>
                                </thead>
                                <tbody>
                                  <tr>
                                    <td align="left">Unité Fonctionnelle (UF)</td>
                                    <td align="left">8312056386</td>
                                    <td align="left">'Urg'</td>
                                    <td align="left">2019-05-01</td>
                                    <td align="left">0.397</td>
                                    <td align="left">2020-05-01</td>
                                    <td align="left">0.040</td>
                                  </tr>
                                  <tr>
                                    <td align="left">Unité Fonctionnelle (UF)</td>
                                    <td align="left">8312056386</td>
                                    <td align="left">'All'</td>
                                    <td align="left">2011-04-01</td>
                                    <td align="left">0.583</td>
                                    <td align="left">2013-04-01</td>
                                    <td align="left">0.028</td>
                                  </tr>
                                  <tr>
                                    <td align="left">Pôle/DMU</td>
                                    <td align="left">8312027648</td>
                                    <td align="left">'Hospit'</td>
                                    <td align="left">2021-03-01</td>
                                    <td align="left">0.677</td>
                                    <td align="left">2022-03-01</td>
                                    <td align="left">0.022</td>
                                  </tr>
                                  <tr>
                                    <td align="left">Pôle/DMU</td>
                                    <td align="left">8312027648</td>
                                    <td align="left">'All'</td>
                                    <td align="left">2018-08-01</td>
                                    <td align="left">0.764</td>
                                    <td align="left">2019-08-01</td>
                                    <td align="left">0.014</td>
                                  </tr>
                                  <tr>
                                    <td align="left">Hôpital</td>
                                    <td align="left">8312022130</td>
                                    <td align="left">'Hospit'</td>
                                    <td align="left">2022-02-01</td>
                                    <td align="left">0.652</td>
                                    <td align="left">2022-08-01</td>
                                    <td align="left">0.027</td>
                                  </tr>
                                </tbody>
                              </table>
                            </div>
                          </div>
                        </div>
                      </div>
                    </div>
                  </div>
                </div>
                <div class="tabbed-block">
                  <div class="tabbed-set tabbed-alternate" data-tabs="10:2"><input checked="checked" id="__tabbed_10_1"
                      name="__tabbed_10" type="radio" /><input id="__tabbed_10_2" name="__tabbed_10" type="radio" />
                    <div class="tabbed-labels"><label for="__tabbed_10_1">Dashboard</label><label
                        for="__tabbed_10_2">Plot</label></div>
                    <div class="tabbed-content">
                      <div class="tabbed-block">
                        <p>The library provides interactive dashboards that let you set any combination of care sites,
                          stay types and other columns if included in the Probe. You can only export a dashboard in HTML
                          format.</p>
                        <div class="tabbed-set tabbed-alternate" data-tabs="11:2"><input checked="checked"
                            id="__tabbed_11_1" name="__tabbed_11" type="radio" /><input id="__tabbed_11_2"
                            name="__tabbed_11" type="radio" />
                          <div class="tabbed-labels"><label for="__tabbed_11_1">predictor_dashboard()</label><label
                              for="__tabbed_11_2">estimates_dashboard()</label></div>
                          <div class="tabbed-content">
                            <div class="tabbed-block">
                              <p>The <a class="autorefs autorefs-internal"
                                  href="reference/viz/dashboards/predictor_dashboard/wrapper/#edsteva.viz.dashboards.predictor_dashboard.wrapper"><code>predictor_dashboard()</code></a>
                                returns:</p>
                              <ul>
                                <li>On the top, the aggregated variable is the average completeness predictor <span
                                    class="arithmatex">\(c(t)\)</span> over time <span class="arithmatex">\(t\)</span>
                                  with the prediction <span class="arithmatex">\(\hat{c}(t)\)</span> if the <a
                                    class="autorefs autorefs-internal" href="components/model/#model">fitted Model</a>
                                  is specified.</li>
                                <li>On the bottom, the interactive filters are all the columns included in the <a
                                    class="autorefs autorefs-internal" href="components/probe/#probe">Probe</a> (such as
                                  time, care site, number of visits...etc.).</li>
                              </ul>
                              <p>
                              <div class="highlight">
                                <pre><span></span><code><span class="kn">from</span> <span class="nn">edsteva.viz.dashboards</span> <span class="kn">import</span> <span class="n">predictor_dashboard</span>

<span class="n">predictor_dashboard</span><span class="p">(</span>
    <span class="n">probe</span><span class="o">=</span><span class="n">probe</span><span class="p">,</span>
    <span class="n">fitted_model</span><span class="o">=</span><span class="n">step_function_model</span><span class="p">,</span>
    <span class="n">care_site_level</span><span class="o">=</span><span class="n">care_site_level</span><span class="p">,</span>
<span class="p">)</span>
</code></pre>
                              </div>
                              An example is available <a href="assets/charts/interactive_fitted_visit.html">here</a>.
                              </p>
                            </div>
                            <div class="tabbed-block">
                              <p>The <a class="autorefs autorefs-internal"
                                  href="reference/viz/dashboards/estimates_dashboard/#edsteva.viz.dashboards.estimates_dashboard"><code>estimates_dashboard()</code></a>
                                returns a representation of the overall deviation from the <a
                                  class="autorefs autorefs-internal" href="components/model/#model">Model</a>:</p>
                              <ul>
                                <li>On the top, the aggregated variable is a normalized completeness predictor <span
                                    class="arithmatex">\(\frac{c(t)}{c_0}\)</span> over normalized time <span
                                    class="arithmatex">\(t - t_0\)</span>.</li>
                                <li>On the bottom, the interactive filters are all the columns included in the <a
                                    class="autorefs autorefs-internal" href="components/probe/#probe">Probe</a> (such as
                                  time, care site, number of visits...etc.) with all the <a
                                    class="autorefs autorefs-internal" href="components/model/#model-coefficients">Model
                                    coefficients</a> and <a class="autorefs autorefs-internal"
                                    href="components/model/#metrics">metrics</a> included in the <a
                                    class="autorefs autorefs-internal" href="components/model/#model">Model</a>.</li>
                              </ul>
                              <div class="highlight">
                                <pre><span></span><code><span class="kn">from</span> <span class="nn">edsteva.viz.dashboards</span> <span class="kn">import</span> <span class="n">estimates_dashboard</span>

<span class="n">threshold_dashboard</span><span class="p">(</span>
    <span class="n">probe</span><span class="o">=</span><span class="n">probe</span><span class="p">,</span>
    <span class="n">fitted_model</span><span class="o">=</span><span class="n">step_function_model</span><span class="p">,</span>
    <span class="n">care_site_level</span><span class="o">=</span><span class="n">care_site_level</span><span class="p">,</span>
<span class="p">)</span>
</code></pre>
                              </div>
                              <!-- <img alt="Image title" src="assets/charts/threshold.gif" /> -->
                              <p>An example is available <a href="assets/charts/threshold_dashboard.html">here</a>.</p>
                            </div>
                          </div>
                        </div>
                      </div>
                      <div class="tabbed-block">
                        <p>The library provides static plots that you can export in png or svg. As it is less
                          interactive, you may specify the filters in the inputs of the functions.</p>
                        <div class="tabbed-set tabbed-alternate" data-tabs="12:3"><input checked="checked"
                            id="__tabbed_12_1" name="__tabbed_12" type="radio" /><input id="__tabbed_12_2"
                            name="__tabbed_12" type="radio" /><input id="__tabbed_12_3" name="__tabbed_12"
                            type="radio" />
                          <div class="tabbed-labels"><label for="__tabbed_12_1">plot_probe()</label><label
                              for="__tabbed_12_2">plot_normalized_probe()</label><label
                              for="__tabbed_12_3">plot_estimates_densities()</label></div>
                          <div class="tabbed-content">
                            <div class="tabbed-block">
                              <p>The <a class="autorefs autorefs-internal"
                                  href="reference/viz/plots/plot_probe/wrapper/#edsteva.viz.plots.plot_probe.wrapper"><code>plot_probe()</code></a>
                                returns the top plot of the <a class="autorefs autorefs-internal"
                                  href="reference/viz/dashboards/predictor_dashboard/wrapper/#edsteva.viz.dashboards.predictor_dashboard.wrapper"><code>predictor_dashboard()</code></a>:
                                the normalized completeness predictor <span
                                  class="arithmatex">\(\frac{c(t)}{c_0}\)</span> over normalized time <span
                                  class="arithmatex">\(t - t_0\)</span>.</p>
                              <div class="highlight">
                                <pre><span></span><code><span class="kn">from</span> <span class="nn">edsteva.viz.plots</span> <span class="kn">import</span> <span class="n">plot_probe</span>

<span class="n">plot_probe</span><span class="p">(</span>
    <span class="n">probe</span><span class="o">=</span><span class="n">probe</span><span class="p">,</span>
    <span class="n">fitted_model</span><span class="o">=</span><span class="n">step_function_model</span><span class="p">,</span>
    <span class="n">care_site_level</span><span class="o">=</span><span class="n">care_site_level</span><span class="p">,</span>
    <span class="n">stay_type</span><span class="o">=</span><span class="n">stay_type</span><span class="p">,</span>
    <span class="n">save_path</span><span class="o">=</span><span class="n">plot_path</span><span class="p">,</span>
<span class="p">)</span>
</code></pre>
                              </div>
                              <p>
                                <vegachart style='width: 100%' class="vegalite">{
                                  "schema-url": "assets/charts/fitted_visit.json"
                                  }</vegachart>
                              </p>
                            </div>
                            <div class="tabbed-block">
                              <p>The <a class="autorefs autorefs-internal"
                                  href="reference/viz/plots/normalized_probe/#edsteva.viz.plots.normalized_probe"><code>plot_normalized_probe()</code></a>
                                returns the top plot of the <a class="autorefs autorefs-internal"
                                  href="reference/viz/dashboards/estimates_dashboard/#edsteva.viz.dashboards.estimates_dashboard"><code>estimates_dashboard()</code></a>.
                                Consequently, you have to specify the filters in the inputs of the function.</p>
                              <p>
                              <div class="highlight">
                                <pre><span></span><code><span class="kn">from</span> <span class="nn">edsteva.viz.plots</span> <span class="kn">import</span> <span class="n">plot_normalized_probe</span>

<span class="n">plot_normalized_probe</span><span class="p">(</span>
    <span class="n">probe</span><span class="o">=</span><span class="n">probe</span><span class="p">,</span>
    <span class="n">fitted_model</span><span class="o">=</span><span class="n">step_function_model</span><span class="p">,</span>
    <span class="n">care_site_level</span><span class="o">=</span><span class="n">care_site_level</span><span class="p">,</span>
    <span class="n">stay_type</span><span class="o">=</span><span class="n">stay_type</span><span class="p">,</span>
    <span class="n">save_path</span><span class="o">=</span><span class="n">plot_path</span><span class="p">,</span>
<span class="p">)</span>
</code></pre>
                              </div>
                              <vegachart style='width: 100%' class="vegalite">{
                                "schema-url": "assets/charts/normalized_plot.json"
                                }</vegachart>
                              </p>
                            </div>
                            <div class="tabbed-block">
                              <p>The <a class="autorefs autorefs-internal"
                                  href="reference/viz/plots/estimates_densities/#edsteva.viz.plots.estimates_densities"><code>plot_estimates_densities()</code></a>
                                returns the density plot and the median of each estimate. It can help you to set the
                                thresholds.</p>
                              <p>
                              <div class="highlight">
                                <pre><span></span><code><span class="kn">from</span> <span class="nn">edsteva.viz.plots</span> <span class="kn">import</span> <span class="n">plot_estimates_densities</span>

<span class="n">plot_estimates_densities</span><span class="p">(</span>
    <span class="n">fitted_model</span><span class="o">=</span><span class="n">step_function_model</span><span class="p">,</span>
<span class="p">)</span>
</code></pre>
                              </div>
                              <vegachart style='width: 100%' class="vegalite">{
                                "schema-url": "assets/charts/distributions.json"
                                }</vegachart>
                              </p>
                            </div>
                          </div>
                        </div>
                      </div>
                    </div>
                  </div>
                </div>
              </div>
            </div>
            <div class="footnote">
              <hr />
              <ol>
                <li id="fn:1">
                  <p>Samuel G Finlayson, Adarsh Subbaswamy, Karandeep Singh, John Bowers, Annabel Kupke, Jonathan
                    Zittrain, Isaac S Kohane, and Suchi Saria. The clinician and dataset shift in artificial
                    intelligence. <em>The New England journal of medicine</em>, 385(3):283, 2021.&#160;<a
                      class="footnote-backref" href="#fnref:1" title="Jump back to footnote 1 in the text">&#8617;</a>
                  </p>
                </li>
              </ol>
            </div>






          </article>
        </div>


      </div>

      <a href="#" class="md-top md-icon" data-md-component="top" hidden>
        <svg xmlns="http://www.w3.org/2000/svg" viewBox="0 0 24 24">
          <path d="M13 20h-2V8l-5.5 5.5-1.42-1.42L12 4.16l7.92 7.92-1.42 1.42L13 8v12Z" />
        </svg>
        Back to top
      </a>

    </main>

    <footer class="md-footer">


      <nav class="md-footer__inner md-grid" aria-label="Footer">



        <a href="components/loading_data/" class="md-footer__link md-footer__link--next" aria-label="Next: Loading data"
          rel="next">
          <div class="md-footer__title">
            <div class="md-ellipsis">
              <span class="md-footer__direction">
                Next
              </span>
              Loading data
            </div>
          </div>
          <div class="md-footer__button md-icon">
            <svg xmlns="http://www.w3.org/2000/svg" viewBox="0 0 24 24">
              <path d="M4 11v2h12l-5.5 5.5 1.42 1.42L19.84 12l-7.92-7.92L10.5 5.5 16 11H4Z" />
            </svg>
          </div>
        </a>

      </nav>

      <div class="md-footer-meta md-typeset">
        <div class="md-footer-meta__inner md-grid">
          <div class="md-copyright">

            <div class="md-copyright__highlight">
              Copyright &copy; 2022 – Assistance Publique - Hôpitaux de Paris
            </div>


            Made with
            <a href="https://squidfunk.github.io/mkdocs-material/" target="_blank" rel="noopener">
              Material for MkDocs
            </a>

          </div>

        </div>
      </div>
    </footer>

  </div>
  <div class="md-dialog" data-md-component="dialog">
    <div class="md-dialog__inner md-typeset"></div>
  </div>

  <script id="__config"
    type="application/json">{"base": ".", "features": ["navigation.tracking", "navigation.instant", "navigation.indexes", "navigation.top", "content.code.annotate", "announce.dismiss"], "search": "assets/javascripts/workers/search.16e2a7d4.min.js", "translations": {"clipboard.copied": "Copied to clipboard", "clipboard.copy": "Copy to clipboard", "search.config.lang": "en", "search.config.pipeline": "trimmer, stopWordFilter", "search.config.separator": "[\\s\\-]+", "search.placeholder": "Search", "search.result.more.one": "1 more on this page", "search.result.more.other": "# more on this page", "search.result.none": "No matching documents", "search.result.one": "1 matching document", "search.result.other": "# matching documents", "search.result.placeholder": "Type to start searching", "search.result.term.missing": "Missing", "select.version.title": "Select version"}, "version": {"default": "latest", "provider": "mike"}}</script>


  <script src="assets/javascripts/bundle.5a2dcb6a.min.js"></script>

  <script src="js/mkdocs-charts-plugin.js"></script>

  <script src="https://cdn.jsdelivr.net/npm/vega@5"></script>

  <script src="https://cdn.jsdelivr.net/npm/vega-lite@5"></script>

  <script src="https://cdn.jsdelivr.net/npm/vega-embed@6"></script>

  <script src="assets/stylesheets/extra.js"></script>

  <script src="https://polyfill.io/v3/polyfill.min.js?features=es6"></script>

  <script src="https://cdn.jsdelivr.net/npm/mathjax@3/es5/tex-mml-chtml.js"></script>

  <script src="assets/termynal/termynal.js"></script>




  <script>
    var mkdocs_chart_plugin = { 'data_path': '', 'use_data_path': 'False', 'vega_theme': 'default', 'vega_theme_dark': 'dark', 'vega_renderer': 'svg', 'vega_width': 'container', 'fallback_width': '800', 'path_to_homepage': '../.' }
  </script>
</body>

</html><|MERGE_RESOLUTION|>--- conflicted
+++ resolved
@@ -2267,488 +2267,535 @@
                                   4.2 Set the thresholds
                                 </a>
 
-<<<<<<< HEAD
-                              </li>
-
-                              <li class="md-nav__item">
-                                <a href="#43-fix-the-deployment-bias" class="md-nav__link">
-                                  4.3 Fix the deployment bias
                                 </a>
-=======
-    </a>
-    <label class="md-header__button md-icon" for="__drawer">
-      <svg xmlns="http://www.w3.org/2000/svg" viewBox="0 0 24 24"><path d="M3 6h18v2H3V6m0 5h18v2H3v-2m0 5h18v2H3v-2Z"/></svg>
-    </label>
-    <div class="md-header__title" data-md-component="header-title">
-      <div class="md-header__ellipsis">
-        <div class="md-header__topic">
-          <span class="md-ellipsis">
-            EDS-TeVa
-          </span>
-        </div>
-        <div class="md-header__topic" data-md-component="header-topic">
-          <span class="md-ellipsis">
-            
-              Home
-            
-          </span>
-        </div>
-      </div>
-    </div>
-    
-      <form class="md-header__option" data-md-component="palette">
-        
-          
-          
-          
-          <input class="md-option" data-md-color-media="" data-md-color-scheme="default" data-md-color-primary="" data-md-color-accent=""  aria-label="Switch to dark mode"  type="radio" name="__palette" id="__palette_1">
-          
-            <label class="md-header__button md-icon" title="Switch to dark mode" for="__palette_2" hidden>
-              <svg xmlns="http://www.w3.org/2000/svg" viewBox="0 0 24 24"><path d="M12 18c-.89 0-1.74-.2-2.5-.55C11.56 16.5 13 14.42 13 12c0-2.42-1.44-4.5-3.5-5.45C10.26 6.2 11.11 6 12 6a6 6 0 0 1 6 6 6 6 0 0 1-6 6m8-9.31V4h-4.69L12 .69 8.69 4H4v4.69L.69 12 4 15.31V20h4.69L12 23.31 15.31 20H20v-4.69L23.31 12 20 8.69Z"/></svg>
-            </label>
-          
-        
-          
-          
-          
-          <input class="md-option" data-md-color-media="" data-md-color-scheme="slate" data-md-color-primary="" data-md-color-accent=""  aria-label="Switch to light mode"  type="radio" name="__palette" id="__palette_2">
-          
-            <label class="md-header__button md-icon" title="Switch to light mode" for="__palette_1" hidden>
-              <svg xmlns="http://www.w3.org/2000/svg" viewBox="0 0 24 24"><path d="M12 8a4 4 0 0 0-4 4 4 4 0 0 0 4 4 4 4 0 0 0 4-4 4 4 0 0 0-4-4m0 10a6 6 0 0 1-6-6 6 6 0 0 1 6-6 6 6 0 0 1 6 6 6 6 0 0 1-6 6m8-9.31V4h-4.69L12 .69 8.69 4H4v4.69L.69 12 4 15.31V20h4.69L12 23.31 15.31 20H20v-4.69L23.31 12 20 8.69Z"/></svg>
-            </label>
-          
-        
-      </form>
-    
-    
-    
-      <label class="md-header__button md-icon" for="__search">
-        <svg xmlns="http://www.w3.org/2000/svg" viewBox="0 0 24 24"><path d="M9.5 3A6.5 6.5 0 0 1 16 9.5c0 1.61-.59 3.09-1.56 4.23l.27.27h.79l5 5-1.5 1.5-5-5v-.79l-.27-.27A6.516 6.516 0 0 1 9.5 16 6.5 6.5 0 0 1 3 9.5 6.5 6.5 0 0 1 9.5 3m0 2C7 5 5 7 5 9.5S7 14 9.5 14 14 12 14 9.5 12 5 9.5 5Z"/></svg>
-      </label>
-      <div class="md-search" data-md-component="search" role="dialog">
-  <label class="md-search__overlay" for="__search"></label>
-  <div class="md-search__inner" role="search">
-    <form class="md-search__form" name="search">
-      <input type="text" class="md-search__input" name="query" aria-label="Search" placeholder="Search" autocapitalize="off" autocorrect="off" autocomplete="off" spellcheck="false" data-md-component="search-query" required>
-      <label class="md-search__icon md-icon" for="__search">
-        <svg xmlns="http://www.w3.org/2000/svg" viewBox="0 0 24 24"><path d="M9.5 3A6.5 6.5 0 0 1 16 9.5c0 1.61-.59 3.09-1.56 4.23l.27.27h.79l5 5-1.5 1.5-5-5v-.79l-.27-.27A6.516 6.516 0 0 1 9.5 16 6.5 6.5 0 0 1 3 9.5 6.5 6.5 0 0 1 9.5 3m0 2C7 5 5 7 5 9.5S7 14 9.5 14 14 12 14 9.5 12 5 9.5 5Z"/></svg>
-        <svg xmlns="http://www.w3.org/2000/svg" viewBox="0 0 24 24"><path d="M20 11v2H8l5.5 5.5-1.42 1.42L4.16 12l7.92-7.92L13.5 5.5 8 11h12Z"/></svg>
-      </label>
-      <nav class="md-search__options" aria-label="Search">
-        
-        <button type="reset" class="md-search__icon md-icon" title="Clear" aria-label="Clear" tabindex="-1">
-          <svg xmlns="http://www.w3.org/2000/svg" viewBox="0 0 24 24"><path d="M19 6.41 17.59 5 12 10.59 6.41 5 5 6.41 10.59 12 5 17.59 6.41 19 12 13.41 17.59 19 19 17.59 13.41 12 19 6.41Z"/></svg>
-        </button>
-      </nav>
-      
-    </form>
-    <div class="md-search__output">
-      <div class="md-search__scrollwrap" data-md-scrollfix>
-        <div class="md-search-result" data-md-component="search-result">
-          <div class="md-search-result__meta">
-            Initializing search
-          </div>
-          <ol class="md-search-result__list"></ol>
-        </div>
-      </div>
-    </div>
-  </div>
-</div>
-    
-    
-      <div class="md-header__source">
-        <a href="https://github.com/aphp/edsteva" title="Go to repository" class="md-source" data-md-component="source">
-  <div class="md-source__icon md-icon">
-    
-    <svg xmlns="http://www.w3.org/2000/svg" viewBox="0 0 448 512"><!--! Font Awesome Free 6.2.1 by @fontawesome - https://fontawesome.com License - https://fontawesome.com/license/free (Icons: CC BY 4.0, Fonts: SIL OFL 1.1, Code: MIT License) Copyright 2022 Fonticons, Inc.--><path d="M439.55 236.05 244 40.45a28.87 28.87 0 0 0-40.81 0l-40.66 40.63 51.52 51.52c27.06-9.14 52.68 16.77 43.39 43.68l49.66 49.66c34.23-11.8 61.18 31 35.47 56.69-26.49 26.49-70.21-2.87-56-37.34L240.22 199v121.85c25.3 12.54 22.26 41.85 9.08 55a34.34 34.34 0 0 1-48.55 0c-17.57-17.6-11.07-46.91 11.25-56v-123c-20.8-8.51-24.6-30.74-18.64-45L142.57 101 8.45 235.14a28.86 28.86 0 0 0 0 40.81l195.61 195.6a28.86 28.86 0 0 0 40.8 0l194.69-194.69a28.86 28.86 0 0 0 0-40.81z"/></svg>
-  </div>
-  <div class="md-source__repository">
-    edsteva
-  </div>
-</a>
-      </div>
-    
-  </nav>
-  
-</header>
-    
-    <div class="md-container" data-md-component="container">
-      
-      
-        
-          
-        
-      
-      <main class="md-main" data-md-component="main">
-        <div class="md-main__inner md-grid">
-          
-            
-              
-              <div class="md-sidebar md-sidebar--primary" data-md-component="sidebar" data-md-type="navigation" >
-                <div class="md-sidebar__scrollwrap">
-                  <div class="md-sidebar__inner">
-                    
-
-
-<nav class="md-nav md-nav--primary" aria-label="Navigation" data-md-level="0">
-  <label class="md-nav__title" for="__drawer">
-    <a href="." title="EDS-TeVa" class="md-nav__button md-logo" aria-label="EDS-TeVa" data-md-component="logo">
-      
-  <img src="assets/logo/edsteva_logo.svg" alt="logo">
-
-    </a>
-    EDS-TeVa
-  </label>
-  
-    <div class="md-nav__source">
-      <a href="https://github.com/aphp/edsteva" title="Go to repository" class="md-source" data-md-component="source">
-  <div class="md-source__icon md-icon">
-    
-    <svg xmlns="http://www.w3.org/2000/svg" viewBox="0 0 448 512"><!--! Font Awesome Free 6.2.1 by @fontawesome - https://fontawesome.com License - https://fontawesome.com/license/free (Icons: CC BY 4.0, Fonts: SIL OFL 1.1, Code: MIT License) Copyright 2022 Fonticons, Inc.--><path d="M439.55 236.05 244 40.45a28.87 28.87 0 0 0-40.81 0l-40.66 40.63 51.52 51.52c27.06-9.14 52.68 16.77 43.39 43.68l49.66 49.66c34.23-11.8 61.18 31 35.47 56.69-26.49 26.49-70.21-2.87-56-37.34L240.22 199v121.85c25.3 12.54 22.26 41.85 9.08 55a34.34 34.34 0 0 1-48.55 0c-17.57-17.6-11.07-46.91 11.25-56v-123c-20.8-8.51-24.6-30.74-18.64-45L142.57 101 8.45 235.14a28.86 28.86 0 0 0 0 40.81l195.61 195.6a28.86 28.86 0 0 0 40.8 0l194.69-194.69a28.86 28.86 0 0 0 0-40.81z"/></svg>
-  </div>
-  <div class="md-source__repository">
-    edsteva
-  </div>
-</a>
-    </div>
-  
-  <ul class="md-nav__list" data-md-scrollfix>
-    
-      
-      
-      
-
-  
-  
-    
-  
-  
-    <li class="md-nav__item md-nav__item--active">
-      
-      <input class="md-nav__toggle md-toggle" data-md-toggle="toc" type="checkbox" id="__toc">
-      
-      
-        
-      
-      
-        <label class="md-nav__link md-nav__link--active" for="__toc">
-          Home
-          <span class="md-nav__icon md-icon"></span>
-        </label>
-      
-      <a href="." class="md-nav__link md-nav__link--active">
-        Home
-      </a>
-      
-        
-
-<nav class="md-nav md-nav--secondary" aria-label="Table of contents">
-  
-  
-  
-    
-  
-  
-    <label class="md-nav__title" for="__toc">
-      <span class="md-nav__icon md-icon"></span>
-      Table of contents
-    </label>
-    <ul class="md-nav__list" data-md-component="toc" data-md-scrollfix>
-      
-        <li class="md-nav__item">
-  <a href="#context" class="md-nav__link">
-    Context
-  </a>
-  
-</li>
-      
-        <li class="md-nav__item">
-  <a href="#installation" class="md-nav__link">
-    Installation
-  </a>
-  
-</li>
-      
-        <li class="md-nav__item">
-  <a href="#working-example-administrative-records-relative-to-visits" class="md-nav__link">
-    Working example: administrative records relative to visits
-  </a>
-  
-    <nav class="md-nav" aria-label="Working example: administrative records relative to visits">
-      <ul class="md-nav__list">
-        
-          <li class="md-nav__item">
-  <a href="#1-load-your-data" class="md-nav__link">
-    1. Load your data
-  </a>
-  
-</li>
-        
-          <li class="md-nav__item">
-  <a href="#2-choose-a-probe-or-create-a-new-probe" class="md-nav__link">
-    2. Choose a Probe or create a new Probe
-  </a>
-  
-    <nav class="md-nav" aria-label="2. Choose a Probe or create a new Probe">
-      <ul class="md-nav__list">
-        
-          <li class="md-nav__item">
-  <a href="#21-compute-your-probe" class="md-nav__link">
-    2.1 Compute your Probe
-  </a>
-  
-</li>
-        
-          <li class="md-nav__item">
-  <a href="#22-filter-your-probe" class="md-nav__link">
-    2.2 Filter your Probe
-  </a>
-  
-</li>
-        
-          <li class="md-nav__item">
-  <a href="#23-visualize-your-probe" class="md-nav__link">
-    2.3 Visualize your Probe
-  </a>
-  
-    <nav class="md-nav" aria-label="2.3 Visualize your Probe">
-      <ul class="md-nav__list">
-        
-          <li class="md-nav__item">
-  <a href="#interactive-dashboard" class="md-nav__link">
-    Interactive dashboard
-  </a>
-  
-</li>
-        
-          <li class="md-nav__item">
-  <a href="#static-plot" class="md-nav__link">
-    Static plot
-  </a>
-  
-</li>
-        
-      </ul>
-    </nav>
-  
-</li>
-        
-      </ul>
-    </nav>
-  
-</li>
-        
-          <li class="md-nav__item">
-  <a href="#3-choose-a-model-or-create-a-new-model" class="md-nav__link">
-    3. Choose a Model or create a new Model
-  </a>
-  
-    <nav class="md-nav" aria-label="3. Choose a Model or create a new Model">
-      <ul class="md-nav__list">
-        
-          <li class="md-nav__item">
-  <a href="#31-fit-your-model" class="md-nav__link">
-    3.1 Fit your Model
-  </a>
-  
-</li>
-        
-          <li class="md-nav__item">
-  <a href="#32-visualize-your-fitted-probe" class="md-nav__link">
-    3.2 Visualize your fitted Probe
-  </a>
-  
-    <nav class="md-nav" aria-label="3.2 Visualize your fitted Probe">
-      <ul class="md-nav__list">
-        
-          <li class="md-nav__item">
-  <a href="#interactive-dashboard_1" class="md-nav__link">
-    Interactive dashboard
-  </a>
-  
-</li>
-        
-          <li class="md-nav__item">
-  <a href="#static-plot_1" class="md-nav__link">
-    Static plot
-  </a>
-  
-</li>
-        
-      </ul>
-    </nav>
-  
-</li>
-        
-      </ul>
-    </nav>
-  
-</li>
-        
-          <li class="md-nav__item">
-  <a href="#4-set-the-thresholds-to-fix-the-deployment-bias" class="md-nav__link">
-    4. Set the thresholds to fix the deployment bias
-  </a>
-  
-    <nav class="md-nav" aria-label="4. Set the thresholds to fix the deployment bias">
-      <ul class="md-nav__list">
-        
-          <li class="md-nav__item">
-  <a href="#41-visualize-estimates-distributions" class="md-nav__link">
-    4.1 Visualize estimates distributions
-  </a>
-  
-</li>
-        
-          <li class="md-nav__item">
-  <a href="#42-set-the-thresholds" class="md-nav__link">
-    4.2 Set the thresholds
-  </a>
-  
-</li>
-        
-          <li class="md-nav__item">
-  <a href="#43-fix-the-deployment-bias" class="md-nav__link">
-    4.3 Fix the deployment bias
-  </a>
-  
-</li>
-        
-      </ul>
-    </nav>
-  
-</li>
-        
-      </ul>
-    </nav>
-  
-</li>
-      
-        <li class="md-nav__item">
-  <a href="#make-it-your-own" class="md-nav__link">
-    Make it your own
-  </a>
-  
-    <nav class="md-nav" aria-label="Make it your own">
-      <ul class="md-nav__list">
-        
-          <li class="md-nav__item">
-  <a href="#available-components" class="md-nav__link">
-    Available components
-  </a>
-  
-</li>
-        
-      </ul>
-    </nav>
-  
-</li>
-      
-    </ul>
-  
-</nav>
-      
-    </li>
-  
-
-    
-      
-      
-      
-
-  
-  
-  
-    
-    <li class="md-nav__item md-nav__item--nested">
-      
-      
-        <input class="md-nav__toggle md-toggle" data-md-toggle="__nav_2" type="checkbox" id="__nav_2" >
-      
-      
-      
-        
-          
-        
-          
-        
-          
-        
-          
-        
-      
-      
-        <label class="md-nav__link" for="__nav_2">
-          Components
-          <span class="md-nav__icon md-icon"></span>
-        </label>
-      
-      <nav class="md-nav" aria-label="Components" data-md-level="1">
-        <label class="md-nav__title" for="__nav_2">
-          <span class="md-nav__icon md-icon"></span>
-          Components
-        </label>
-        <ul class="md-nav__list" data-md-scrollfix>
-          
-            
-              
-  
-  
-  
-    <li class="md-nav__item">
-      <a href="components/loading_data/" class="md-nav__link">
-        Loading data
-      </a>
-    </li>
-  
-
-            
-          
-            
-              
-  
-  
-  
-    <li class="md-nav__item">
-      <a href="components/probe/" class="md-nav__link">
-        Probe
-      </a>
-    </li>
-  
-
-            
-          
-            
-              
-  
-  
-  
-    <li class="md-nav__item">
-      <a href="components/model/" class="md-nav__link">
-        Model
-      </a>
-    </li>
-  
-
-            
-          
-            
-              
-  
-  
-  
-    <li class="md-nav__item">
-      <a href="components/visualization/" class="md-nav__link">
-        Visualization
-      </a>
-    </li>
-  
->>>>>>> 059cb699
-
-                              </li>
-
-                            </ul>
+                                <label class="md-header__button md-icon" for="__drawer">
+                                  <svg xmlns="http://www.w3.org/2000/svg" viewBox="0 0 24 24">
+                                    <path d="M3 6h18v2H3V6m0 5h18v2H3v-2m0 5h18v2H3v-2Z" />
+                                  </svg>
+                                </label>
+                                <div class="md-header__title" data-md-component="header-title">
+                                  <div class="md-header__ellipsis">
+                                    <div class="md-header__topic">
+                                      <span class="md-ellipsis">
+                                        EDS-TeVa
+                                      </span>
+                                    </div>
+                                    <div class="md-header__topic" data-md-component="header-topic">
+                                      <span class="md-ellipsis">
+
+                                        Home
+
+                                      </span>
+                                    </div>
+                                  </div>
+                                </div>
+
+                                <form class="md-header__option" data-md-component="palette">
+
+
+
+
+                                  <input class="md-option" data-md-color-media="" data-md-color-scheme="default"
+                                    data-md-color-primary="" data-md-color-accent="" aria-label="Switch to dark mode"
+                                    type="radio" name="__palette" id="__palette_1">
+
+                                  <label class="md-header__button md-icon" title="Switch to dark mode" for="__palette_2"
+                                    hidden>
+                                    <svg xmlns="http://www.w3.org/2000/svg" viewBox="0 0 24 24">
+                                      <path
+                                        d="M12 18c-.89 0-1.74-.2-2.5-.55C11.56 16.5 13 14.42 13 12c0-2.42-1.44-4.5-3.5-5.45C10.26 6.2 11.11 6 12 6a6 6 0 0 1 6 6 6 6 0 0 1-6 6m8-9.31V4h-4.69L12 .69 8.69 4H4v4.69L.69 12 4 15.31V20h4.69L12 23.31 15.31 20H20v-4.69L23.31 12 20 8.69Z" />
+                                    </svg>
+                                  </label>
+
+
+
+
+
+                                  <input class="md-option" data-md-color-media="" data-md-color-scheme="slate"
+                                    data-md-color-primary="" data-md-color-accent="" aria-label="Switch to light mode"
+                                    type="radio" name="__palette" id="__palette_2">
+
+                                  <label class="md-header__button md-icon" title="Switch to light mode"
+                                    for="__palette_1" hidden>
+                                    <svg xmlns="http://www.w3.org/2000/svg" viewBox="0 0 24 24">
+                                      <path
+                                        d="M12 8a4 4 0 0 0-4 4 4 4 0 0 0 4 4 4 4 0 0 0 4-4 4 4 0 0 0-4-4m0 10a6 6 0 0 1-6-6 6 6 0 0 1 6-6 6 6 0 0 1 6 6 6 6 0 0 1-6 6m8-9.31V4h-4.69L12 .69 8.69 4H4v4.69L.69 12 4 15.31V20h4.69L12 23.31 15.31 20H20v-4.69L23.31 12 20 8.69Z" />
+                                    </svg>
+                                  </label>
+
+
+                                </form>
+
+
+
+                                <label class="md-header__button md-icon" for="__search">
+                                  <svg xmlns="http://www.w3.org/2000/svg" viewBox="0 0 24 24">
+                                    <path
+                                      d="M9.5 3A6.5 6.5 0 0 1 16 9.5c0 1.61-.59 3.09-1.56 4.23l.27.27h.79l5 5-1.5 1.5-5-5v-.79l-.27-.27A6.516 6.516 0 0 1 9.5 16 6.5 6.5 0 0 1 3 9.5 6.5 6.5 0 0 1 9.5 3m0 2C7 5 5 7 5 9.5S7 14 9.5 14 14 12 14 9.5 12 5 9.5 5Z" />
+                                  </svg>
+                                </label>
+                                <div class="md-search" data-md-component="search" role="dialog">
+                                  <label class="md-search__overlay" for="__search"></label>
+                                  <div class="md-search__inner" role="search">
+                                    <form class="md-search__form" name="search">
+                                      <input type="text" class="md-search__input" name="query" aria-label="Search"
+                                        placeholder="Search" autocapitalize="off" autocorrect="off" autocomplete="off"
+                                        spellcheck="false" data-md-component="search-query" required>
+                                      <label class="md-search__icon md-icon" for="__search">
+                                        <svg xmlns="http://www.w3.org/2000/svg" viewBox="0 0 24 24">
+                                          <path
+                                            d="M9.5 3A6.5 6.5 0 0 1 16 9.5c0 1.61-.59 3.09-1.56 4.23l.27.27h.79l5 5-1.5 1.5-5-5v-.79l-.27-.27A6.516 6.516 0 0 1 9.5 16 6.5 6.5 0 0 1 3 9.5 6.5 6.5 0 0 1 9.5 3m0 2C7 5 5 7 5 9.5S7 14 9.5 14 14 12 14 9.5 12 5 9.5 5Z" />
+                                        </svg>
+                                        <svg xmlns="http://www.w3.org/2000/svg" viewBox="0 0 24 24">
+                                          <path d="M20 11v2H8l5.5 5.5-1.42 1.42L4.16 12l7.92-7.92L13.5 5.5 8 11h12Z" />
+                                        </svg>
+                                      </label>
+                                      <nav class="md-search__options" aria-label="Search">
+
+                                        <button type="reset" class="md-search__icon md-icon" title="Clear"
+                                          aria-label="Clear" tabindex="-1">
+                                          <svg xmlns="http://www.w3.org/2000/svg" viewBox="0 0 24 24">
+                                            <path
+                                              d="M19 6.41 17.59 5 12 10.59 6.41 5 5 6.41 10.59 12 5 17.59 6.41 19 12 13.41 17.59 19 19 17.59 13.41 12 19 6.41Z" />
+                                          </svg>
+                                        </button>
+                                      </nav>
+
+                                    </form>
+                                    <div class="md-search__output">
+                                      <div class="md-search__scrollwrap" data-md-scrollfix>
+                                        <div class="md-search-result" data-md-component="search-result">
+                                          <div class="md-search-result__meta">
+                                            Initializing search
+                                          </div>
+                                          <ol class="md-search-result__list"></ol>
+                                        </div>
+                                      </div>
+                                    </div>
+                                  </div>
+                                </div>
+
+
+                                <div class="md-header__source">
+                                  <a href="https://github.com/aphp/edsteva" title="Go to repository" class="md-source"
+                                    data-md-component="source">
+                                    <div class="md-source__icon md-icon">
+
+                                      <svg xmlns="http://www.w3.org/2000/svg" viewBox="0 0 448 512">
+                                        <!--! Font Awesome Free 6.2.1 by @fontawesome - https://fontawesome.com License - https://fontawesome.com/license/free (Icons: CC BY 4.0, Fonts: SIL OFL 1.1, Code: MIT License) Copyright 2022 Fonticons, Inc.-->
+                                        <path
+                                          d="M439.55 236.05 244 40.45a28.87 28.87 0 0 0-40.81 0l-40.66 40.63 51.52 51.52c27.06-9.14 52.68 16.77 43.39 43.68l49.66 49.66c34.23-11.8 61.18 31 35.47 56.69-26.49 26.49-70.21-2.87-56-37.34L240.22 199v121.85c25.3 12.54 22.26 41.85 9.08 55a34.34 34.34 0 0 1-48.55 0c-17.57-17.6-11.07-46.91 11.25-56v-123c-20.8-8.51-24.6-30.74-18.64-45L142.57 101 8.45 235.14a28.86 28.86 0 0 0 0 40.81l195.61 195.6a28.86 28.86 0 0 0 40.8 0l194.69-194.69a28.86 28.86 0 0 0 0-40.81z" />
+                                      </svg>
+                                    </div>
+                                    <div class="md-source__repository">
+                                      edsteva
+                                    </div>
+                                  </a>
+                                </div>
+
                           </nav>
+
+                          </header>
+
+                          <div class="md-container" data-md-component="container">
+
+
+
+
+
+
+                            <main class="md-main" data-md-component="main">
+                              <div class="md-main__inner md-grid">
+
+
+
+                                <div class="md-sidebar md-sidebar--primary" data-md-component="sidebar"
+                                  data-md-type="navigation">
+                                  <div class="md-sidebar__scrollwrap">
+                                    <div class="md-sidebar__inner">
+
+
+
+                                      <nav class="md-nav md-nav--primary" aria-label="Navigation" data-md-level="0">
+                                        <label class="md-nav__title" for="__drawer">
+                                          <a href="." title="EDS-TeVa" class="md-nav__button md-logo"
+                                            aria-label="EDS-TeVa" data-md-component="logo">
+
+                                            <img src="assets/logo/edsteva_logo.svg" alt="logo">
+
+                                          </a>
+                                          EDS-TeVa
+                                        </label>
+
+                                        <div class="md-nav__source">
+                                          <a href="https://github.com/aphp/edsteva" title="Go to repository"
+                                            class="md-source" data-md-component="source">
+                                            <div class="md-source__icon md-icon">
+
+                                              <svg xmlns="http://www.w3.org/2000/svg" viewBox="0 0 448 512">
+                                                <!--! Font Awesome Free 6.2.1 by @fontawesome - https://fontawesome.com License - https://fontawesome.com/license/free (Icons: CC BY 4.0, Fonts: SIL OFL 1.1, Code: MIT License) Copyright 2022 Fonticons, Inc.-->
+                                                <path
+                                                  d="M439.55 236.05 244 40.45a28.87 28.87 0 0 0-40.81 0l-40.66 40.63 51.52 51.52c27.06-9.14 52.68 16.77 43.39 43.68l49.66 49.66c34.23-11.8 61.18 31 35.47 56.69-26.49 26.49-70.21-2.87-56-37.34L240.22 199v121.85c25.3 12.54 22.26 41.85 9.08 55a34.34 34.34 0 0 1-48.55 0c-17.57-17.6-11.07-46.91 11.25-56v-123c-20.8-8.51-24.6-30.74-18.64-45L142.57 101 8.45 235.14a28.86 28.86 0 0 0 0 40.81l195.61 195.6a28.86 28.86 0 0 0 40.8 0l194.69-194.69a28.86 28.86 0 0 0 0-40.81z" />
+                                              </svg>
+                                            </div>
+                                            <div class="md-source__repository">
+                                              edsteva
+                                            </div>
+                                          </a>
+                                        </div>
+
+                                        <ul class="md-nav__list" data-md-scrollfix>
+
+
+
+
+
+
+
+
+
+
+                                          <li class="md-nav__item md-nav__item--active">
+
+                                            <input class="md-nav__toggle md-toggle" data-md-toggle="toc" type="checkbox"
+                                              id="__toc">
+
+
+
+
+
+                                            <label class="md-nav__link md-nav__link--active" for="__toc">
+                                              Home
+                                              <span class="md-nav__icon md-icon"></span>
+                                            </label>
+
+                                            <a href="." class="md-nav__link md-nav__link--active">
+                                              Home
+                                            </a>
+
+
+
+                                            <nav class="md-nav md-nav--secondary" aria-label="Table of contents">
+
+
+
+
+
+
+                                              <label class="md-nav__title" for="__toc">
+                                                <span class="md-nav__icon md-icon"></span>
+                                                Table of contents
+                                              </label>
+                                              <ul class="md-nav__list" data-md-component="toc" data-md-scrollfix>
+
+                                                <li class="md-nav__item">
+                                                  <a href="#context" class="md-nav__link">
+                                                    Context
+                                                  </a>
+
+                                                </li>
+
+                                                <li class="md-nav__item">
+                                                  <a href="#installation" class="md-nav__link">
+                                                    Installation
+                                                  </a>
+
+                                                </li>
+
+                                                <li class="md-nav__item">
+                                                  <a href="#working-example-administrative-records-relative-to-visits"
+                                                    class="md-nav__link">
+                                                    Working example: administrative records relative to visits
+                                                  </a>
+
+                                                  <nav class="md-nav"
+                                                    aria-label="Working example: administrative records relative to visits">
+                                                    <ul class="md-nav__list">
+
+                                                      <li class="md-nav__item">
+                                                        <a href="#1-load-your-data" class="md-nav__link">
+                                                          1. Load your data
+                                                        </a>
+
+                                                      </li>
+
+                                                      <li class="md-nav__item">
+                                                        <a href="#2-choose-a-probe-or-create-a-new-probe"
+                                                          class="md-nav__link">
+                                                          2. Choose a Probe or create a new Probe
+                                                        </a>
+
+                                                        <nav class="md-nav"
+                                                          aria-label="2. Choose a Probe or create a new Probe">
+                                                          <ul class="md-nav__list">
+
+                                                            <li class="md-nav__item">
+                                                              <a href="#21-compute-your-probe" class="md-nav__link">
+                                                                2.1 Compute your Probe
+                                                              </a>
+
+                                                            </li>
+
+                                                            <li class="md-nav__item">
+                                                              <a href="#22-filter-your-probe" class="md-nav__link">
+                                                                2.2 Filter your Probe
+                                                              </a>
+
+                                                            </li>
+
+                                                            <li class="md-nav__item">
+                                                              <a href="#23-visualize-your-probe" class="md-nav__link">
+                                                                2.3 Visualize your Probe
+                                                              </a>
+
+                                                              <nav class="md-nav" aria-label="2.3 Visualize your Probe">
+                                                                <ul class="md-nav__list">
+
+                                                                  <li class="md-nav__item">
+                                                                    <a href="#interactive-dashboard"
+                                                                      class="md-nav__link">
+                                                                      Interactive dashboard
+                                                                    </a>
+
+                                                                  </li>
+
+                                                                  <li class="md-nav__item">
+                                                                    <a href="#static-plot" class="md-nav__link">
+                                                                      Static plot
+                                                                    </a>
+
+                                                                  </li>
+
+                                                                </ul>
+                                                              </nav>
+
+                                                            </li>
+
+                                                          </ul>
+                                                        </nav>
+
+                                                      </li>
+
+                                                      <li class="md-nav__item">
+                                                        <a href="#3-choose-a-model-or-create-a-new-model"
+                                                          class="md-nav__link">
+                                                          3. Choose a Model or create a new Model
+                                                        </a>
+
+                                                        <nav class="md-nav"
+                                                          aria-label="3. Choose a Model or create a new Model">
+                                                          <ul class="md-nav__list">
+
+                                                            <li class="md-nav__item">
+                                                              <a href="#31-fit-your-model" class="md-nav__link">
+                                                                3.1 Fit your Model
+                                                              </a>
+
+                                                            </li>
+
+                                                            <li class="md-nav__item">
+                                                              <a href="#32-visualize-your-fitted-probe"
+                                                                class="md-nav__link">
+                                                                3.2 Visualize your fitted Probe
+                                                              </a>
+
+                                                              <nav class="md-nav"
+                                                                aria-label="3.2 Visualize your fitted Probe">
+                                                                <ul class="md-nav__list">
+
+                                                                  <li class="md-nav__item">
+                                                                    <a href="#interactive-dashboard_1"
+                                                                      class="md-nav__link">
+                                                                      Interactive dashboard
+                                                                    </a>
+
+                                                                  </li>
+
+                                                                  <li class="md-nav__item">
+                                                                    <a href="#static-plot_1" class="md-nav__link">
+                                                                      Static plot
+                                                                    </a>
+
+                                                                  </li>
+
+                                                                </ul>
+                                                              </nav>
+
+                                                            </li>
+
+                                                          </ul>
+                                                        </nav>
+
+                                                      </li>
+
+                                                      <li class="md-nav__item">
+                                                        <a href="#4-set-the-thresholds-to-fix-the-deployment-bias"
+                                                          class="md-nav__link">
+                                                          4. Set the thresholds to fix the deployment bias
+                                                        </a>
+
+                                                        <nav class="md-nav"
+                                                          aria-label="4. Set the thresholds to fix the deployment bias">
+                                                          <ul class="md-nav__list">
+
+                                                            <li class="md-nav__item">
+                                                              <a href="#41-visualize-estimates-distributions"
+                                                                class="md-nav__link">
+                                                                4.1 Visualize estimates distributions
+                                                              </a>
+
+                                                            </li>
+
+                                                            <li class="md-nav__item">
+                                                              <a href="#42-set-the-thresholds" class="md-nav__link">
+                                                                4.2 Set the thresholds
+                                                              </a>
+
+                                                            </li>
+
+                                                            <li class="md-nav__item">
+                                                              <a href="#43-fix-the-deployment-bias"
+                                                                class="md-nav__link">
+                                                                4.3 Fix the deployment bias
+                                                              </a>
+
+                                                            </li>
+
+                                                          </ul>
+                                                        </nav>
+
+                                                      </li>
+
+                                                    </ul>
+                                                  </nav>
+
+                                                </li>
+
+                                                <li class="md-nav__item">
+                                                  <a href="#make-it-your-own" class="md-nav__link">
+                                                    Make it your own
+                                                  </a>
+
+                                                  <nav class="md-nav" aria-label="Make it your own">
+                                                    <ul class="md-nav__list">
+
+                                                      <li class="md-nav__item">
+                                                        <a href="#available-components" class="md-nav__link">
+                                                          Available components
+                                                        </a>
+
+                                                      </li>
+
+                                                    </ul>
+                                                  </nav>
+
+                                                </li>
+
+                                              </ul>
+
+                                            </nav>
+
+                                          </li>
+
+
+
+
+
+
+
+
+
+
+
+                                          <li class="md-nav__item md-nav__item--nested">
+
+
+                                            <input class="md-nav__toggle md-toggle" data-md-toggle="__nav_2"
+                                              type="checkbox" id="__nav_2">
+
+
+
+
+
+
+
+
+
+
+
+
+
+
+                                            <label class="md-nav__link" for="__nav_2">
+                                              Components
+                                              <span class="md-nav__icon md-icon"></span>
+                                            </label>
+
+                                            <nav class="md-nav" aria-label="Components" data-md-level="1">
+                                              <label class="md-nav__title" for="__nav_2">
+                                                <span class="md-nav__icon md-icon"></span>
+                                                Components
+                                              </label>
+                                              <ul class="md-nav__list" data-md-scrollfix>
+
+
+
+
+
+
+                                                <li class="md-nav__item">
+                                                  <a href="components/loading_data/" class="md-nav__link">
+                                                    Loading data
+                                                  </a>
+                                                </li>
+
+
+
+
+
+
+
+
+
+                                                <li class="md-nav__item">
+                                                  <a href="components/probe/" class="md-nav__link">
+                                                    Probe
+                                                  </a>
+                                                </li>
+
+
+
+
+
+
+
+
+
+                                                <li class="md-nav__item">
+                                                  <a href="components/model/" class="md-nav__link">
+                                                    Model
+                                                  </a>
+                                                </li>
+
+
+
+
+
+
+
+
+
+                                                <li class="md-nav__item">
+                                                  <a href="components/visualization/" class="md-nav__link">
+                                                    Visualization
+                                                  </a>
+                                                </li>
+
+
+                                          </li>
+
+                                        </ul>
+                                      </nav>
 
                         </li>
 
@@ -2791,460 +2838,402 @@
 
 
 
-<<<<<<< HEAD
-
-            <div class="admonition warning">
-              <p class="admonition-title">DISCLAIMER</p>
-              <p>EDS-TeVa is intended to be a module of <a href="https://github.com/aphp/EDS-Scikit">EDS-Scikit</a></p>
-            </div>
-            <p align="center">
-              <a href="https://aphp.github.io/edsteva/latest/"><img
-                  src="https://aphp.github.io/edsteva/latest/assets/logo/edsteva_logo_small.svg" alt="EDS-TeVa"></a>
-            </p>
-            <p align="center" style="font-size:35px">
-              EDS-TeVa
-            </p>
-            <p align="center">
-              <a href="https://aphp.github.io/edsteva/latest/" target="_blank">
-                <img
-                  src="https://img.shields.io/github/workflow/status/aphp/edsteva/Tests%20and%20Linting?label=tests&style=flat"
-                  alt="Tests">
+
+            </ul>
+            </nav>
+        </div>
+      </div>
+  </div>
+
+
+
+  <div class="md-sidebar md-sidebar--secondary" data-md-component="sidebar" data-md-type="toc">
+    <div class="md-sidebar__scrollwrap">
+      <div class="md-sidebar__inner">
+
+
+        <nav class="md-nav md-nav--secondary" aria-label="Table of contents">
+
+
+
+
+
+
+          <label class="md-nav__title" for="__toc">
+            <span class="md-nav__icon md-icon"></span>
+            Table of contents
+          </label>
+          <ul class="md-nav__list" data-md-component="toc" data-md-scrollfix>
+
+            <li class="md-nav__item">
+              <a href="#context" class="md-nav__link">
+                Context
               </a>
-              <a href="https://aphp.github.io/edsteva/latest/" target="_blank">
-                <img
-                  src="https://img.shields.io/github/workflow/status/aphp/edsteva/Documentation?label=docs&style=flat"
-                  alt="Documentation">
+
+            </li>
+
+            <li class="md-nav__item">
+              <a href="#installation" class="md-nav__link">
+                Installation
               </a>
-              <a href="https://pypi.org/project/edsteva/" target="_blank">
-                <img src="https://img.shields.io/pypi/v/edsteva?color=blue&style=flat" alt="PyPI">
+
+            </li>
+
+            <li class="md-nav__item">
+              <a href="#working-example-administrative-records-relative-to-visits" class="md-nav__link">
+                Working example: administrative records relative to visits
               </a>
-              <a href="https://codecov.io/github/aphp/edsteva?branch=main" target="_blank">
-                <img src="https://codecov.io/github/aphp/edsteva/coverage.svg?branch=main" alt="Codecov">
+
+              <nav class="md-nav" aria-label="Working example: administrative records relative to visits">
+                <ul class="md-nav__list">
+
+                  <li class="md-nav__item">
+                    <a href="#1-load-your-data" class="md-nav__link">
+                      1. Load your data
+                    </a>
+
+                  </li>
+
+                  <li class="md-nav__item">
+                    <a href="#2-choose-a-probe-or-create-a-new-probe" class="md-nav__link">
+                      2. Choose a Probe or create a new Probe
+                    </a>
+
+                    <nav class="md-nav" aria-label="2. Choose a Probe or create a new Probe">
+                      <ul class="md-nav__list">
+
+                        <li class="md-nav__item">
+                          <a href="#21-compute-your-probe" class="md-nav__link">
+                            2.1 Compute your Probe
+                          </a>
+
+                        </li>
+
+                        <li class="md-nav__item">
+                          <a href="#22-filter-your-probe" class="md-nav__link">
+                            2.2 Filter your Probe
+                          </a>
+
+                        </li>
+
+                        <li class="md-nav__item">
+                          <a href="#23-visualize-your-probe" class="md-nav__link">
+                            2.3 Visualize your Probe
+                          </a>
+
+                          <nav class="md-nav" aria-label="2.3 Visualize your Probe">
+                            <ul class="md-nav__list">
+
+                              <li class="md-nav__item">
+                                <a href="#interactive-dashboard" class="md-nav__link">
+                                  Interactive dashboard
+                                </a>
+
+                              </li>
+
+                              <li class="md-nav__item">
+                                <a href="#static-plot" class="md-nav__link">
+                                  Static plot
+                                </a>
+
+                              </li>
+
+                            </ul>
+                          </nav>
+
+                        </li>
+
+                      </ul>
+                    </nav>
+
+                  </li>
+
+                  <li class="md-nav__item">
+                    <a href="#3-choose-a-model-or-create-a-new-model" class="md-nav__link">
+                      3. Choose a Model or create a new Model
+                    </a>
+
+                    <nav class="md-nav" aria-label="3. Choose a Model or create a new Model">
+                      <ul class="md-nav__list">
+
+                        <li class="md-nav__item">
+                          <a href="#31-fit-your-model" class="md-nav__link">
+                            3.1 Fit your Model
+                          </a>
+
+                        </li>
+
+                        <li class="md-nav__item">
+                          <a href="#32-visualize-your-fitted-probe" class="md-nav__link">
+                            3.2 Visualize your fitted Probe
+                          </a>
+
+                          <nav class="md-nav" aria-label="3.2 Visualize your fitted Probe">
+                            <ul class="md-nav__list">
+
+                              <li class="md-nav__item">
+                                <a href="#interactive-dashboard_1" class="md-nav__link">
+                                  Interactive dashboard
+                                </a>
+
+                              </li>
+
+                              <li class="md-nav__item">
+                                <a href="#static-plot_1" class="md-nav__link">
+                                  Static plot
+                                </a>
+
+                              </li>
+
+                            </ul>
+                          </nav>
+
+                        </li>
+
+                      </ul>
+                    </nav>
+
+                  </li>
+
+                  <li class="md-nav__item">
+                    <a href="#4-set-the-thresholds-to-fix-the-deployment-bias" class="md-nav__link">
+                      4. Set the thresholds to fix the deployment bias
+                    </a>
+
+                    <nav class="md-nav" aria-label="4. Set the thresholds to fix the deployment bias">
+                      <ul class="md-nav__list">
+
+                        <li class="md-nav__item">
+                          <a href="#41-visualize-estimates-distributions" class="md-nav__link">
+                            4.1 Visualize estimates distributions
+                          </a>
+
+                        </li>
+
+                        <li class="md-nav__item">
+                          <a href="#42-set-the-thresholds" class="md-nav__link">
+                            4.2 Set the thresholds
+                          </a>
+
+                        </li>
+
+                        <li class="md-nav__item">
+                          <a href="#43-fix-the-deployment-bias" class="md-nav__link">
+                            4.3 Fix the deployment bias
+                          </a>
+
+                        </li>
+
+                      </ul>
+                    </nav>
+
+                  </li>
+
+                </ul>
+              </nav>
+
+            </li>
+
+            <li class="md-nav__item">
+              <a href="#make-it-your-own" class="md-nav__link">
+                Make it your own
               </a>
-              <a href="https://github.com/psf/black" target="_blank">
-                <img src="https://img.shields.io/badge/code%20style-black-000000.svg" alt="Black">
-              </a>
-              <a href="https://python-poetry.org/" target="_blank">
-                <img src="https://img.shields.io/badge/reproducibility-poetry-blue" alt="Poetry">
-              </a>
-              <a href="https://www.python.org/" target="_blank">
-                <img src="https://img.shields.io/badge/python-%3E%3D%203.7.1%20%7C%20%3C%203.8-brightgreen"
-                  alt="Supported Python versions">
-              </a>
-            </p>
-
-            <hr />
-            <p><strong>Documentation</strong>: <a href="https://aphp.github.io/edsteva/latest/"
-                target="_blank">https://aphp.github.io/edsteva/latest/</a></p>
-            <p><strong>Source Code</strong>: <a href="https://github.com/aphp/edsteva"
-                target="_blank">https://github.com/aphp/edsteva</a></p>
-            <hr />
-            <h1 id="getting-started">Getting Started</h1>
-            <p>EDS-TeVa provides a set of tools to characterize the temporal variability of data induced by the dynamics
-              of the clinical IT system.</p>
-            <h2 id="context">Context</h2>
-            <p>Real world data is subject to important temporal drifts that may be caused by a variety of factors<sup
-                id="fnref:1"><a class="footnote-ref" href="#fn:1">1</a></sup>. In particular, data availability
-              fluctuates with the deployment of clinical softwares and their clinical use. The dynamics of software
-              deployment and adoption is not trivial as it depends on the care site and on the category of data that are
-              considered.</p>
-            <h2 id="installation">Installation</h2>
-            <div class="admonition warning">
-              <p class="admonition-title">Requirements</p>
-              <p>EDS-TeVa stands on the shoulders of <a href="https://spark.apache.org/docs/2.4.8/index.html">Spark
-                  2.4</a> which runs on <a href="https://www.oracle.com/java/technologies/java8.html">Java 8</a> and <a
-                  href="https://www.python.org/">Python</a> ~3.7.1, it is essential to:</p>
-              <ul>
-                <li>Install a version of Python <span class="arithmatex">\(\geq 3.7.1\)</span> and <span
-                    class="arithmatex">\(&lt; 3.8\)</span>.</li>
-                <li>
-                  <p>Install <a href="https://openjdk.org/projects/jdk8/">OpenJDK 8</a>, an open-source reference
-                    implementation of Java 8 wit the following command lines:</p>
-                  <div class="tabbed-set tabbed-alternate" data-tabs="1:3"><input checked="checked" id="__tabbed_1_1"
-                      name="__tabbed_1" type="radio" /><input id="__tabbed_1_2" name="__tabbed_1" type="radio" /><input
-                      id="__tabbed_1_3" name="__tabbed_1" type="radio" />
-                    <div class="tabbed-labels"><label for="__tabbed_1_1">Linux (Debian, Ubunutu, etc.)</label><label
-                        for="__tabbed_1_2">Mac</label><label for="__tabbed_1_3">Windows</label></div>
-                    <div class="tabbed-content">
-                      <div class="tabbed-block">
-                        <p>
-                        <div class="termy">
-                          <div class="highlight">
-                            <pre><span></span><code><span class="gp">$ </span>sudo apt-get update
-=======
-    
-  </ul>
-</nav>
-                  </div>
-                </div>
-              </div>
-            
-            
-              
-              <div class="md-sidebar md-sidebar--secondary" data-md-component="sidebar" data-md-type="toc" >
-                <div class="md-sidebar__scrollwrap">
-                  <div class="md-sidebar__inner">
-                    
-
-<nav class="md-nav md-nav--secondary" aria-label="Table of contents">
-  
-  
-  
-    
-  
-  
-    <label class="md-nav__title" for="__toc">
-      <span class="md-nav__icon md-icon"></span>
-      Table of contents
-    </label>
-    <ul class="md-nav__list" data-md-component="toc" data-md-scrollfix>
-      
-        <li class="md-nav__item">
-  <a href="#context" class="md-nav__link">
-    Context
-  </a>
-  
-</li>
-      
-        <li class="md-nav__item">
-  <a href="#installation" class="md-nav__link">
-    Installation
-  </a>
-  
-</li>
-      
-        <li class="md-nav__item">
-  <a href="#working-example-administrative-records-relative-to-visits" class="md-nav__link">
-    Working example: administrative records relative to visits
-  </a>
-  
-    <nav class="md-nav" aria-label="Working example: administrative records relative to visits">
-      <ul class="md-nav__list">
-        
-          <li class="md-nav__item">
-  <a href="#1-load-your-data" class="md-nav__link">
-    1. Load your data
-  </a>
-  
-</li>
-        
-          <li class="md-nav__item">
-  <a href="#2-choose-a-probe-or-create-a-new-probe" class="md-nav__link">
-    2. Choose a Probe or create a new Probe
-  </a>
-  
-    <nav class="md-nav" aria-label="2. Choose a Probe or create a new Probe">
-      <ul class="md-nav__list">
-        
-          <li class="md-nav__item">
-  <a href="#21-compute-your-probe" class="md-nav__link">
-    2.1 Compute your Probe
-  </a>
-  
-</li>
-        
-          <li class="md-nav__item">
-  <a href="#22-filter-your-probe" class="md-nav__link">
-    2.2 Filter your Probe
-  </a>
-  
-</li>
-        
-          <li class="md-nav__item">
-  <a href="#23-visualize-your-probe" class="md-nav__link">
-    2.3 Visualize your Probe
-  </a>
-  
-    <nav class="md-nav" aria-label="2.3 Visualize your Probe">
-      <ul class="md-nav__list">
-        
-          <li class="md-nav__item">
-  <a href="#interactive-dashboard" class="md-nav__link">
-    Interactive dashboard
-  </a>
-  
-</li>
-        
-          <li class="md-nav__item">
-  <a href="#static-plot" class="md-nav__link">
-    Static plot
-  </a>
-  
-</li>
-        
-      </ul>
-    </nav>
-  
-</li>
-        
-      </ul>
-    </nav>
-  
-</li>
-        
-          <li class="md-nav__item">
-  <a href="#3-choose-a-model-or-create-a-new-model" class="md-nav__link">
-    3. Choose a Model or create a new Model
-  </a>
-  
-    <nav class="md-nav" aria-label="3. Choose a Model or create a new Model">
-      <ul class="md-nav__list">
-        
-          <li class="md-nav__item">
-  <a href="#31-fit-your-model" class="md-nav__link">
-    3.1 Fit your Model
-  </a>
-  
-</li>
-        
-          <li class="md-nav__item">
-  <a href="#32-visualize-your-fitted-probe" class="md-nav__link">
-    3.2 Visualize your fitted Probe
-  </a>
-  
-    <nav class="md-nav" aria-label="3.2 Visualize your fitted Probe">
-      <ul class="md-nav__list">
-        
-          <li class="md-nav__item">
-  <a href="#interactive-dashboard_1" class="md-nav__link">
-    Interactive dashboard
-  </a>
-  
-</li>
-        
-          <li class="md-nav__item">
-  <a href="#static-plot_1" class="md-nav__link">
-    Static plot
-  </a>
-  
-</li>
-        
-      </ul>
-    </nav>
-  
-</li>
-        
-      </ul>
-    </nav>
-  
-</li>
-        
-          <li class="md-nav__item">
-  <a href="#4-set-the-thresholds-to-fix-the-deployment-bias" class="md-nav__link">
-    4. Set the thresholds to fix the deployment bias
-  </a>
-  
-    <nav class="md-nav" aria-label="4. Set the thresholds to fix the deployment bias">
-      <ul class="md-nav__list">
-        
-          <li class="md-nav__item">
-  <a href="#41-visualize-estimates-distributions" class="md-nav__link">
-    4.1 Visualize estimates distributions
-  </a>
-  
-</li>
-        
-          <li class="md-nav__item">
-  <a href="#42-set-the-thresholds" class="md-nav__link">
-    4.2 Set the thresholds
-  </a>
-  
-</li>
-        
-          <li class="md-nav__item">
-  <a href="#43-fix-the-deployment-bias" class="md-nav__link">
-    4.3 Fix the deployment bias
-  </a>
-  
-</li>
-        
-      </ul>
-    </nav>
-  
-</li>
-        
-      </ul>
-    </nav>
-  
-</li>
-      
-        <li class="md-nav__item">
-  <a href="#make-it-your-own" class="md-nav__link">
-    Make it your own
-  </a>
-  
-    <nav class="md-nav" aria-label="Make it your own">
-      <ul class="md-nav__list">
-        
-          <li class="md-nav__item">
-  <a href="#available-components" class="md-nav__link">
-    Available components
-  </a>
-  
-</li>
-        
-      </ul>
-    </nav>
-  
-</li>
-      
-    </ul>
-  
-</nav>
-                  </div>
-                </div>
-              </div>
-            
-          
-          
-            <div class="md-content" data-md-component="content">
-              <article class="md-content__inner md-typeset">
-                
-                  
-
-  <a href="https://github.com/aphp/edsteva/edit/master/docs/index.md" title="Edit this page" class="md-content__button md-icon">
-    
-    <svg xmlns="http://www.w3.org/2000/svg" viewBox="0 0 24 24"><path d="M20.71 7.04c.39-.39.39-1.04 0-1.41l-2.34-2.34c-.37-.39-1.02-.39-1.41 0l-1.84 1.83 3.75 3.75M3 17.25V21h3.75L17.81 9.93l-3.75-3.75L3 17.25Z"/></svg>
-  </a>
-
-
-<div class="admonition warning">
-<p class="admonition-title">DISCLAIMER</p>
-<p>EDS-TeVa is intended to be a module of <a href="https://github.com/aphp/EDS-Scikit">EDS-Scikit</a></p>
-</div>
-<p align="center">
-  <a href="https://aphp.github.io/edsteva/latest/"><img src="https://aphp.github.io/edsteva/latest/assets/logo/edsteva_logo_small.svg" alt="EDS-TeVa"></a>
-</p>
-<p align="center" style="font-size:35px">
-    EDS-TeVa
-</p>
-<p align="center">
-<a href="https://aphp.github.io/edsteva/latest/" target="_blank">
-    <img src="https://img.shields.io/github/workflow/status/aphp/edsteva/Tests%20and%20Linting?label=tests&style=flat" alt="Tests">
-</a>
-<a href="https://aphp.github.io/edsteva/latest/" target="_blank">
-    <img src="https://img.shields.io/github/workflow/status/aphp/edsteva/Documentation?label=docs&style=flat" alt="Documentation">
-</a>
-<a href="https://pypi.org/project/edsteva/" target="_blank">
-    <img src="https://img.shields.io/pypi/v/edsteva?color=blue&style=flat" alt="PyPI">
-</a>
-<a href="https://codecov.io/github/aphp/edsteva?branch=main" target="_blank">
-    <img src="https://codecov.io/github/aphp/edsteva/coverage.svg?branch=main" alt="Codecov">
-</a>
-<a href="https://github.com/psf/black" target="_blank">
-    <img src="https://img.shields.io/badge/code%20style-black-000000.svg" alt="Black">
-</a>
-<a href="https://python-poetry.org/" target="_blank">
-    <img src="https://img.shields.io/badge/reproducibility-poetry-blue" alt="Poetry">
-</a>
-<a href="https://www.python.org/" target="_blank">
-    <img src="https://img.shields.io/badge/python-%3E%3D%203.7.1%20%7C%20%3C%203.8-brightgreen" alt="Supported Python versions">
-</a>
-</p>
-
-<hr />
-<p><strong>Documentation</strong>: <a href="https://aphp.github.io/edsteva/latest/" target="_blank">https://aphp.github.io/edsteva/latest/</a></p>
-<p><strong>Source Code</strong>: <a href="https://github.com/aphp/edsteva" target="_blank">https://github.com/aphp/edsteva</a></p>
-<hr />
-<h1 id="getting-started">Getting Started</h1>
-<p>EDS-TeVa provides a set of tools to characterize the temporal variability of data induced by the dynamics of the clinical IT system.</p>
-<h2 id="context">Context</h2>
-<p>Real world data is subject to important temporal drifts that may be caused by a variety of factors<sup id="fnref:1"><a class="footnote-ref" href="#fn:1">1</a></sup>. In particular, data availability fluctuates with the deployment of clinical softwares and their clinical use. The dynamics of software deployment and adoption is not trivial as it depends on the care site and on the category of data that are considered.</p>
-<h2 id="installation">Installation</h2>
-<div class="admonition warning">
-<p class="admonition-title">Requirements</p>
-<p>EDS-TeVa stands on the shoulders of <a href="https://spark.apache.org/docs/2.4.8/index.html">Spark 2.4</a> which runs on <a href="https://www.oracle.com/java/technologies/java8.html">Java 8</a> and <a href="https://www.python.org/">Python</a> ~3.7.1, it is essential to:</p>
-<ul>
-<li>Install a version of Python <span class="arithmatex">\(\geq 3.7.1\)</span> and <span class="arithmatex">\(&lt; 3.8\)</span>.</li>
-<li>
-<p>Install <a href="https://openjdk.org/projects/jdk8/">OpenJDK 8</a>, an open-source reference implementation of Java 8 wit the following command lines:</p>
-<div class="tabbed-set tabbed-alternate" data-tabs="1:3"><input checked="checked" id="__tabbed_1_1" name="__tabbed_1" type="radio" /><input id="__tabbed_1_2" name="__tabbed_1" type="radio" /><input id="__tabbed_1_3" name="__tabbed_1" type="radio" /><div class="tabbed-labels"><label for="__tabbed_1_1">Linux (Debian, Ubunutu, etc.)</label><label for="__tabbed_1_2">Mac</label><label for="__tabbed_1_3">Windows</label></div>
-<div class="tabbed-content">
-<div class="tabbed-block">
-<p><div class="termy">
-<div class="highlight"><pre><span></span><code><span class="gp">$ </span>sudo apt-get update
->>>>>>> 059cb699
+
+              <nav class="md-nav" aria-label="Make it your own">
+                <ul class="md-nav__list">
+
+                  <li class="md-nav__item">
+                    <a href="#available-components" class="md-nav__link">
+                      Available components
+                    </a>
+
+                  </li>
+
+                </ul>
+              </nav>
+
+            </li>
+
+          </ul>
+
+        </nav>
+      </div>
+    </div>
+  </div>
+
+
+
+  <div class="md-content" data-md-component="content">
+    <article class="md-content__inner md-typeset">
+
+
+
+      <a href="https://github.com/aphp/edsteva/edit/master/docs/index.md" title="Edit this page"
+        class="md-content__button md-icon">
+
+        <svg xmlns="http://www.w3.org/2000/svg" viewBox="0 0 24 24">
+          <path
+            d="M20.71 7.04c.39-.39.39-1.04 0-1.41l-2.34-2.34c-.37-.39-1.02-.39-1.41 0l-1.84 1.83 3.75 3.75M3 17.25V21h3.75L17.81 9.93l-3.75-3.75L3 17.25Z" />
+        </svg>
+      </a>
+
+
+      <div class="admonition warning">
+        <p class="admonition-title">DISCLAIMER</p>
+        <p>EDS-TeVa is intended to be a module of <a href="https://github.com/aphp/EDS-Scikit">EDS-Scikit</a></p>
+      </div>
+      <p align="center">
+        <a href="https://aphp.github.io/edsteva/latest/"><img
+            src="https://aphp.github.io/edsteva/latest/assets/logo/edsteva_logo_small.svg" alt="EDS-TeVa"></a>
+      </p>
+      <p align="center" style="font-size:35px">
+        EDS-TeVa
+      </p>
+      <p align="center">
+        <a href="https://aphp.github.io/edsteva/latest/" target="_blank">
+          <img
+            src="https://img.shields.io/github/workflow/status/aphp/edsteva/Tests%20and%20Linting?label=tests&style=flat"
+            alt="Tests">
+        </a>
+        <a href="https://aphp.github.io/edsteva/latest/" target="_blank">
+          <img src="https://img.shields.io/github/workflow/status/aphp/edsteva/Documentation?label=docs&style=flat"
+            alt="Documentation">
+        </a>
+        <a href="https://pypi.org/project/edsteva/" target="_blank">
+          <img src="https://img.shields.io/pypi/v/edsteva?color=blue&style=flat" alt="PyPI">
+        </a>
+        <a href="https://codecov.io/github/aphp/edsteva?branch=main" target="_blank">
+          <img src="https://codecov.io/github/aphp/edsteva/coverage.svg?branch=main" alt="Codecov">
+        </a>
+        <a href="https://github.com/psf/black" target="_blank">
+          <img src="https://img.shields.io/badge/code%20style-black-000000.svg" alt="Black">
+        </a>
+        <a href="https://python-poetry.org/" target="_blank">
+          <img src="https://img.shields.io/badge/reproducibility-poetry-blue" alt="Poetry">
+        </a>
+        <a href="https://www.python.org/" target="_blank">
+          <img src="https://img.shields.io/badge/python-%3E%3D%203.7.1%20%7C%20%3C%203.8-brightgreen"
+            alt="Supported Python versions">
+        </a>
+      </p>
+
+      <hr />
+      <p><strong>Documentation</strong>: <a href="https://aphp.github.io/edsteva/latest/"
+          target="_blank">https://aphp.github.io/edsteva/latest/</a></p>
+      <p><strong>Source Code</strong>: <a href="https://github.com/aphp/edsteva"
+          target="_blank">https://github.com/aphp/edsteva</a></p>
+      <hr />
+      <h1 id="getting-started">Getting Started</h1>
+      <p>EDS-TeVa provides a set of tools to characterize the temporal variability of data induced by the dynamics of
+        the clinical IT system.</p>
+      <h2 id="context">Context</h2>
+      <p>Real world data is subject to important temporal drifts that may be caused by a variety of factors<sup
+          id="fnref:1"><a class="footnote-ref" href="#fn:1">1</a></sup>. In particular, data availability fluctuates
+        with the deployment of clinical softwares and their clinical use. The dynamics of software deployment and
+        adoption is not trivial as it depends on the care site and on the category of data that are considered.</p>
+      <h2 id="installation">Installation</h2>
+      <div class="admonition warning">
+        <p class="admonition-title">Requirements</p>
+        <p>EDS-TeVa stands on the shoulders of <a href="https://spark.apache.org/docs/2.4.8/index.html">Spark 2.4</a>
+          which runs on <a href="https://www.oracle.com/java/technologies/java8.html">Java 8</a> and <a
+            href="https://www.python.org/">Python</a> ~3.7.1, it is essential to:</p>
+        <ul>
+          <li>Install a version of Python <span class="arithmatex">\(\geq 3.7.1\)</span> and <span
+              class="arithmatex">\(&lt; 3.8\)</span>.</li>
+          <li>
+            <p>Install <a href="https://openjdk.org/projects/jdk8/">OpenJDK 8</a>, an open-source reference
+              implementation of Java 8 wit the following command lines:</p>
+            <div class="tabbed-set tabbed-alternate" data-tabs="1:3"><input checked="checked" id="__tabbed_1_1"
+                name="__tabbed_1" type="radio" /><input id="__tabbed_1_2" name="__tabbed_1" type="radio" /><input
+                id="__tabbed_1_3" name="__tabbed_1" type="radio" />
+              <div class="tabbed-labels"><label for="__tabbed_1_1">Linux (Debian, Ubunutu, etc.)</label><label
+                  for="__tabbed_1_2">Mac</label><label for="__tabbed_1_3">Windows</label></div>
+              <div class="tabbed-content">
+                <div class="tabbed-block">
+                  <p>
+                  <div class="termy">
+                    <div class="highlight">
+                      <pre><span></span><code><span class="gp">$ </span>sudo apt-get update
 <span class="gp">$ </span>sudo apt-get install openjdk-8-jdk
 <span class="go">---&gt; 100%</span>
 </code></pre>
-                          </div>
-                        </div>
-                        </p>
-                        <p>For more details, check this <a
-                            href="https://www.geofis.org/en/install/install-on-linux/install-openjdk-8-on-ubuntu-trusty/">installation
-                            guide</a></p>
-                      </div>
-                      <div class="tabbed-block">
-                        <p>
-                        <div class="termy">
-                          <div class="highlight">
-                            <pre><span></span><code><span class="gp">$ </span>brew tap AdoptOpenJDK/openjdk
+                    </div>
+                  </div>
+                  </p>
+                  <p>For more details, check this <a
+                      href="https://www.geofis.org/en/install/install-on-linux/install-openjdk-8-on-ubuntu-trusty/">installation
+                      guide</a></p>
+                </div>
+                <div class="tabbed-block">
+                  <p>
+                  <div class="termy">
+                    <div class="highlight">
+                      <pre><span></span><code><span class="gp">$ </span>brew tap AdoptOpenJDK/openjdk
 <span class="gp">$ </span>brew install --cask adoptopenjdk8
 <span class="go">---&gt; 100%</span>
 </code></pre>
-                          </div>
-                        </div>
-                        </p>
-                        <p>For more details, check this <a
-                            href="https://installvirtual.com/install-openjdk-8-on-mac-using-brew-adoptopenjdk/">installation
-                            guide</a></p>
-                      </div>
-                      <div class="tabbed-block">
-                        <p>Follow this <a
-                            href="https://techoral.com/blog/java/openjdk-install-windows.html">installation guide</a>
-                        </p>
-                      </div>
                     </div>
                   </div>
-                </li>
-              </ul>
+                  </p>
+                  <p>For more details, check this <a
+                      href="https://installvirtual.com/install-openjdk-8-on-mac-using-brew-adoptopenjdk/">installation
+                      guide</a></p>
+                </div>
+                <div class="tabbed-block">
+                  <p>Follow this <a href="https://techoral.com/blog/java/openjdk-install-windows.html">installation
+                      guide</a>
+                  </p>
+                </div>
+              </div>
             </div>
-            <p>You can install EDS-TeVa through <code>pip</code>:</p>
-            <div class="termy">
-
-              <div class="highlight">
-                <pre><span></span><code><span class="gp">$ </span>pip install edsteva
+          </li>
+        </ul>
+      </div>
+      <p>You can install EDS-TeVa through <code>pip</code>:</p>
+      <div class="termy">
+
+        <div class="highlight">
+          <pre><span></span><code><span class="gp">$ </span>pip install edsteva
 <span class="go">---&gt; 100%</span>
 <span class="go">color:green Successfully installed edsteva</span>
 </code></pre>
-              </div>
-
-            </div>
-
-            <p>We recommend pinning the library version in your projects, or use a strict package manager like <a
-                href="https://python-poetry.org/">Poetry</a>.</p>
+        </div>
+
+      </div>
+
+      <p>We recommend pinning the library version in your projects, or use a strict package manager like <a
+          href="https://python-poetry.org/">Poetry</a>.</p>
+      <div class="highlight">
+        <pre><span></span><code>pip install edsteva==0.1.0
+</code></pre>
+      </div>
+      <h2 id="working-example-administrative-records-relative-to-visits">Working example: administrative records
+        relative to visits</h2>
+      <p>Let's consider a basic category of data: administrative records relative to visits. Visits are
+        characterized by a stay type (full hospitalisation, emergency, consultation, etc.). In this example, the
+        objective is to estimate the availability of visits records with respect to time, care site and stay type.
+      </p>
+      <h3 id="1-load-your-data">1. Load your <a class="autorefs autorefs-internal"
+          href="components/loading_data/#loading-data">data</a></h3>
+      <p>As detailled in <a class="autorefs autorefs-internal" href="components/loading_data/#loading-data">the
+          dedicated section</a>, EDS-TeVa is expecting to work with <a href="https://pandas.pydata.org/">Pandas</a> or
+        <a href="https://koalas.readthedocs.io/en/latest/">Koalas</a> DataFrames. We provide various connectors to
+        facilitate data fetching, namely a <a class="autorefs autorefs-internal"
+          href="components/loading_data/#loading-from-hive-hivedata">Hive</a> connector, a <a
+          class="autorefs autorefs-internal"
+          href="components/loading_data/#loading-from-postgres-postgresdata">Postgres</a> connector and a <a
+          class="autorefs autorefs-internal"
+          href="components/loading_data/#persistingreading-a-sample-tofrom-disk-localdata">LocalData</a>.</p>
+      <div class="tabbed-set tabbed-alternate" data-tabs="2:3"><input checked="checked" id="__tabbed_2_1"
+          name="__tabbed_2" type="radio" /><input id="__tabbed_2_2" name="__tabbed_2" type="radio" /><input
+          id="__tabbed_2_3" name="__tabbed_2" type="radio" />
+        <div class="tabbed-labels"><label for="__tabbed_2_1">Using a Hive DataBase</label><label
+            for="__tabbed_2_2">Using a Postgres DataBase</label><label for="__tabbed_2_3">Using a Local
+            DataBase</label></div>
+        <div class="tabbed-content">
+          <div class="tabbed-block">
             <div class="highlight">
-              <pre><span></span><code>pip install edsteva==0.1.0
-</code></pre>
-            </div>
-            <h2 id="working-example-administrative-records-relative-to-visits">Working example: administrative records
-              relative to visits</h2>
-            <p>Let's consider a basic category of data: administrative records relative to visits. Visits are
-              characterized by a stay type (full hospitalisation, emergency, consultation, etc.). In this example, the
-              objective is to estimate the availability of visits records with respect to time, care site and stay type.
-            </p>
-            <h3 id="1-load-your-data">1. Load your <a class="autorefs autorefs-internal"
-                href="components/loading_data/#loading-data">data</a></h3>
-            <p>As detailled in <a class="autorefs autorefs-internal" href="components/loading_data/#loading-data">the
-                dedicated section</a>, EDS-TeVa is expecting to work with <a
-                href="https://pandas.pydata.org/">Pandas</a> or <a
-                href="https://koalas.readthedocs.io/en/latest/">Koalas</a> DataFrames. We provide various connectors to
-              facilitate data fetching, namely a <a class="autorefs autorefs-internal"
-                href="components/loading_data/#loading-from-hive-hivedata">Hive</a> connector, a <a
-                class="autorefs autorefs-internal"
-                href="components/loading_data/#loading-from-postgres-postgresdata">Postgres</a> connector and a <a
-                class="autorefs autorefs-internal"
-                href="components/loading_data/#persistingreading-a-sample-tofrom-disk-localdata">LocalData</a>.</p>
-            <div class="tabbed-set tabbed-alternate" data-tabs="2:3"><input checked="checked" id="__tabbed_2_1"
-                name="__tabbed_2" type="radio" /><input id="__tabbed_2_2" name="__tabbed_2" type="radio" /><input
-                id="__tabbed_2_3" name="__tabbed_2" type="radio" />
-              <div class="tabbed-labels"><label for="__tabbed_2_1">Using a Hive DataBase</label><label
-                  for="__tabbed_2_2">Using a Postgres DataBase</label><label for="__tabbed_2_3">Using a Local
-                  DataBase</label></div>
-              <div class="tabbed-content">
-                <div class="tabbed-block">
-                  <div class="highlight">
-                    <pre><span></span><code><span class="kn">from</span> <span class="nn">edsteva.io</span> <span class="kn">import</span> <span class="n">HiveData</span>
+              <pre><span></span><code><span class="kn">from</span> <span class="nn">edsteva.io</span> <span class="kn">import</span> <span class="n">HiveData</span>
 
 <span class="n">db_name</span> <span class="o">=</span> <span class="s2">&quot;my_db&quot;</span>
 <span class="n">tables_to_load</span> <span class="o">=</span> <span class="p">[</span>
@@ -3256,14 +3245,14 @@
 <span class="n">data</span> <span class="o">=</span> <span class="n">HiveData</span><span class="p">(</span><span class="n">db_name</span><span class="p">,</span> <span class="n">tables_to_load</span><span class="o">=</span><span class="n">tables_to_load</span><span class="p">)</span>
 <span class="n">data</span><span class="o">.</span><span class="n">visit_occurrence</span>  <span class="c1"># (1)</span>
 </code></pre>
-                  </div>
-                  <ol>
-                    <li>With this connector, <code>visit_occurrence</code> will be a <em>Koalas</em> DataFrame</li>
-                  </ol>
-                </div>
-                <div class="tabbed-block">
-                  <div class="highlight">
-                    <pre><span></span><code><span class="kn">from</span> <span class="nn">edsteva.io</span> <span class="kn">import</span> <span class="n">PostgresData</span>
+            </div>
+            <ol>
+              <li>With this connector, <code>visit_occurrence</code> will be a <em>Koalas</em> DataFrame</li>
+            </ol>
+          </div>
+          <div class="tabbed-block">
+            <div class="highlight">
+              <pre><span></span><code><span class="kn">from</span> <span class="nn">edsteva.io</span> <span class="kn">import</span> <span class="n">PostgresData</span>
 
 <span class="n">db_name</span> <span class="o">=</span> <span class="s2">&quot;my_db&quot;</span>
 <span class="n">schema</span> <span class="o">=</span> <span class="s2">&quot;my_schema&quot;</span>
@@ -3271,15 +3260,15 @@
 <span class="n">data</span> <span class="o">=</span> <span class="n">PostgresData</span><span class="p">(</span><span class="n">db_name</span><span class="p">,</span> <span class="n">schema</span><span class="o">=</span><span class="n">schema</span><span class="p">,</span> <span class="n">user</span><span class="o">=</span><span class="n">user</span><span class="p">)</span>  <span class="c1"># (1)</span>
 <span class="n">data</span><span class="o">.</span><span class="n">visit_occurrence</span>  <span class="c1"># (2)</span>
 </code></pre>
-                  </div>
-                  <ol>
-                    <li>This connector expects a <code>.pgpass</code> file storing the connection parameters</li>
-                    <li>With this connector, <code>visit_occurrence</code> will be a <em>Pandas</em> DataFrame</li>
-                  </ol>
-                </div>
-                <div class="tabbed-block">
-                  <div class="highlight">
-                    <pre><span></span><code><span class="kn">import</span> <span class="nn">os</span>
+            </div>
+            <ol>
+              <li>This connector expects a <code>.pgpass</code> file storing the connection parameters</li>
+              <li>With this connector, <code>visit_occurrence</code> will be a <em>Pandas</em> DataFrame</li>
+            </ol>
+          </div>
+          <div class="tabbed-block">
+            <div class="highlight">
+              <pre><span></span><code><span class="kn">import</span> <span class="nn">os</span>
 <span class="kn">from</span> <span class="nn">edsteva.io</span> <span class="kn">import</span> <span class="n">LocalData</span>
 
 <span class="n">folder</span> <span class="o">=</span> <span class="n">os</span><span class="o">.</span><span class="n">path</span><span class="o">.</span><span class="n">abspath</span><span class="p">(</span><span class="n">MY_FOLDER_PATH</span><span class="p">)</span>
@@ -3287,49 +3276,48 @@
 <span class="n">data</span> <span class="o">=</span> <span class="n">LocalData</span><span class="p">(</span><span class="n">folder</span><span class="p">)</span>  <span class="c1"># (1)</span>
 <span class="n">data</span><span class="o">.</span><span class="n">visit_occurrence</span>  <span class="c1"># (2)</span>
 </code></pre>
-                  </div>
-                  <ol>
-                    <li>This connector expects a <code>folder</code> with a file per table to load.</li>
-                    <li>With this connector, <code>visit_occurrence</code> will be a <em>Pandas</em> DataFrame</li>
-                  </ol>
-                </div>
-              </div>
             </div>
-            <h3 id="2-choose-a-probe-or-create-a-new-probe">2. Choose a <a class="autorefs autorefs-internal"
-                href="components/probe/#probe">Probe</a> or <a class="autorefs autorefs-internal"
-                href="components/probe/#defining-a-custom-probe">create a new Probe</a></h3>
-            <div class="admonition info">
-              <p class="admonition-title">Probe</p>
-              <p>A <a class="autorefs autorefs-internal" href="components/probe/#probe">Probe</a> is a python class
-                designed to compute a completeness predictor <span class="arithmatex">\(c(t)\)</span> that characterizes
-                data availability of a target variable over time <span class="arithmatex">\(t\)</span>.</p>
-            </div>
-            <p>In this example, <span class="arithmatex">\(c(t)\)</span> predicts the availability of administrative
-              records relative to visits. It is defined for each care site and stay type as the number of visits <span
-                class="arithmatex">\(n_{visit}(t)\)</span> per month <span class="arithmatex">\(t\)</span>, normalized
-              by the <span class="arithmatex">\(99^{th}\)</span> percentile of visits <span
-                class="arithmatex">\(n_{99}\)</span> computed over the entire study period:</p>
-            <div class="arithmatex">\[
-              c(t) = \frac{n_{visit}(t)}{n_{99}}
-              \]</div>
-            <div class="admonition info">
-              <p>If the <span class="arithmatex">\(99^{th}\)</span> percentile of visits <span
-                  class="arithmatex">\(n_{99}\)</span> is equal to 0, we consider that the completeness predictor <span
-                  class="arithmatex">\(c(t)\)</span> is also equal to 0.</p>
-            </div>
-            <p>The <a class="autorefs autorefs-internal" href="components/probe/#available-probes">VisitProbe</a> is
-              already available by default in the library:</p>
-            <h4 id="21-compute-your-probe">2.1 Compute your Probe</h4>
-            <p>The <a class="autorefs autorefs-internal"
-                href="reference/probes/base/#edsteva.probes.base.BaseProbe.compute"><code>compute()</code></a> method
-              takes a <a class="autorefs autorefs-internal" href="components/loading_data/#loading-data">Data</a> object
-              as input and stores the computed completeness predictor <span class="arithmatex">\(c(t)\)</span> in the <a
-                class="autorefs autorefs-internal" href="components/probe/#predictor-schema"><code>predictor</code></a>
-              attribute of a <a class="autorefs autorefs-internal"
-                href="components/probe/#probe"><code>Probe</code></a>:</p>
-            <p>
-            <div class="highlight">
-              <pre><span></span><code><span class="kn">from</span> <span class="nn">edsteva.probes</span> <span class="kn">import</span> <span class="n">VisitProbe</span>
+            <ol>
+              <li>This connector expects a <code>folder</code> with a file per table to load.</li>
+              <li>With this connector, <code>visit_occurrence</code> will be a <em>Pandas</em> DataFrame</li>
+            </ol>
+          </div>
+        </div>
+      </div>
+      <h3 id="2-choose-a-probe-or-create-a-new-probe">2. Choose a <a class="autorefs autorefs-internal"
+          href="components/probe/#probe">Probe</a> or <a class="autorefs autorefs-internal"
+          href="components/probe/#defining-a-custom-probe">create a new Probe</a></h3>
+      <div class="admonition info">
+        <p class="admonition-title">Probe</p>
+        <p>A <a class="autorefs autorefs-internal" href="components/probe/#probe">Probe</a> is a python class
+          designed to compute a completeness predictor <span class="arithmatex">\(c(t)\)</span> that characterizes
+          data availability of a target variable over time <span class="arithmatex">\(t\)</span>.</p>
+      </div>
+      <p>In this example, <span class="arithmatex">\(c(t)\)</span> predicts the availability of administrative
+        records relative to visits. It is defined for each care site and stay type as the number of visits <span
+          class="arithmatex">\(n_{visit}(t)\)</span> per month <span class="arithmatex">\(t\)</span>, normalized
+        by the <span class="arithmatex">\(99^{th}\)</span> percentile of visits <span
+          class="arithmatex">\(n_{99}\)</span> computed over the entire study period:</p>
+      <div class="arithmatex">\[
+        c(t) = \frac{n_{visit}(t)}{n_{99}}
+        \]</div>
+      <div class="admonition info">
+        <p>If the <span class="arithmatex">\(99^{th}\)</span> percentile of visits <span
+            class="arithmatex">\(n_{99}\)</span> is equal to 0, we consider that the completeness predictor <span
+            class="arithmatex">\(c(t)\)</span> is also equal to 0.</p>
+      </div>
+      <p>The <a class="autorefs autorefs-internal" href="components/probe/#available-probes">VisitProbe</a> is
+        already available by default in the library:</p>
+      <h4 id="21-compute-your-probe">2.1 Compute your Probe</h4>
+      <p>The <a class="autorefs autorefs-internal"
+          href="reference/probes/base/#edsteva.probes.base.BaseProbe.compute"><code>compute()</code></a> method
+        takes a <a class="autorefs autorefs-internal" href="components/loading_data/#loading-data">Data</a> object
+        as input and stores the computed completeness predictor <span class="arithmatex">\(c(t)\)</span> in the <a
+          class="autorefs autorefs-internal" href="components/probe/#predictor-schema"><code>predictor</code></a>
+        attribute of a <a class="autorefs autorefs-internal" href="components/probe/#probe"><code>Probe</code></a>:</p>
+      <p>
+      <div class="highlight">
+        <pre><span></span><code><span class="kn">from</span> <span class="nn">edsteva.probes</span> <span class="kn">import</span> <span class="n">VisitProbe</span>
 
 <span class="n">probe_path</span> <span class="o">=</span> <span class="s2">&quot;my_path/visit.pkl&quot;</span>
 
@@ -3345,79 +3333,79 @@
 <span class="n">visit</span><span class="o">.</span><span class="n">save</span><span class="p">(</span><span class="n">path</span><span class="o">=</span><span class="n">probe_path</span><span class="p">)</span>  <span class="c1"># (3)</span>
 <span class="n">visit</span><span class="o">.</span><span class="n">predictor</span><span class="o">.</span><span class="n">head</span><span class="p">()</span>
 </code></pre>
-            </div>
-            1. The stay_types argument expects a python dictionary with labels as keys and regex as values.
-            2. The care sites are articulated into levels (cf. <a
-              href="https://doc-new.eds.aphp.fr/donnees_dispo/donnees_par_domaine/R%C3%A9f%C3%A9rentielsStructures">AP-HP's
-              reference structure</a>).
-            3. Saving the Probe after computation saves you from having to compute it again. You just use
-            <code>VisitProbe.load(path=probe_path)</code>.</p>
-            <p><code>Saved to /my_path/visit.pkl</code></p>
-            <table>
-              <thead>
-                <tr>
-                  <th align="left">care_site_level</th>
-                  <th align="left">care_site_id</th>
-                  <th align="left">care_site_short_name</th>
-                  <th align="left">stay_type</th>
-                  <th align="left">date</th>
-                  <th align="left">n_visit</th>
-                  <th align="left">c</th>
-                </tr>
-              </thead>
-              <tbody>
-                <tr>
-                  <td align="left">Unité Fonctionnelle (UF)</td>
-                  <td align="left">8312056386</td>
-                  <td align="left">Care site 1</td>
-                  <td align="left">'Urg_Hospit'</td>
-                  <td align="left">2019-05-01</td>
-                  <td align="left">233.0</td>
-                  <td align="left">0.841</td>
-                </tr>
-                <tr>
-                  <td align="left">Unité Fonctionnelle (UF)</td>
-                  <td align="left">8312056386</td>
-                  <td align="left">Care site 1</td>
-                  <td align="left">'All'</td>
-                  <td align="left">2021-04-01</td>
-                  <td align="left">393.0</td>
-                  <td align="left">0.640</td>
-                </tr>
-                <tr>
-                  <td align="left">Pôle/DMU</td>
-                  <td align="left">8312027648</td>
-                  <td align="left">Care site 2</td>
-                  <td align="left">'Urg_Hospit'</td>
-                  <td align="left">2011-03-01</td>
-                  <td align="left">204.0</td>
-                  <td align="left">0.497</td>
-                </tr>
-                <tr>
-                  <td align="left">Pôle/DMU</td>
-                  <td align="left">8312027648</td>
-                  <td align="left">Care site 2</td>
-                  <td align="left">'All'</td>
-                  <td align="left">2018-08-01</td>
-                  <td align="left">22.0</td>
-                  <td align="left">0.274</td>
-                </tr>
-                <tr>
-                  <td align="left">Hôpital</td>
-                  <td align="left">8312022130</td>
-                  <td align="left">Care site 3</td>
-                  <td align="left">'Urg_Hospit'</td>
-                  <td align="left">2022-02-01</td>
-                  <td align="left">9746.0</td>
-                  <td align="left">0.769</td>
-                </tr>
-              </tbody>
-            </table>
-            <h4 id="22-filter-your-probe">2.2 Filter your Probe</h4>
-            <p>In this example, we consider the poles of three hospitals over the period from 2009 to 2021. We
-              consequently filter data before any further analysis.</p>
-            <div class="highlight">
-              <pre><span></span><code><span class="kn">from</span> <span class="nn">edsteva.probes</span> <span class="kn">import</span> <span class="n">VisitProbe</span>
+      </div>
+      1. The stay_types argument expects a python dictionary with labels as keys and regex as values.
+      2. The care sites are articulated into levels (cf. <a
+        href="https://doc-new.eds.aphp.fr/donnees_dispo/donnees_par_domaine/R%C3%A9f%C3%A9rentielsStructures">AP-HP's
+        reference structure</a>).
+      3. Saving the Probe after computation saves you from having to compute it again. You just use
+      <code>VisitProbe.load(path=probe_path)</code>.</p>
+      <p><code>Saved to /my_path/visit.pkl</code></p>
+      <table>
+        <thead>
+          <tr>
+            <th align="left">care_site_level</th>
+            <th align="left">care_site_id</th>
+            <th align="left">care_site_short_name</th>
+            <th align="left">stay_type</th>
+            <th align="left">date</th>
+            <th align="left">n_visit</th>
+            <th align="left">c</th>
+          </tr>
+        </thead>
+        <tbody>
+          <tr>
+            <td align="left">Unité Fonctionnelle (UF)</td>
+            <td align="left">8312056386</td>
+            <td align="left">Care site 1</td>
+            <td align="left">'Urg_Hospit'</td>
+            <td align="left">2019-05-01</td>
+            <td align="left">233.0</td>
+            <td align="left">0.841</td>
+          </tr>
+          <tr>
+            <td align="left">Unité Fonctionnelle (UF)</td>
+            <td align="left">8312056386</td>
+            <td align="left">Care site 1</td>
+            <td align="left">'All'</td>
+            <td align="left">2021-04-01</td>
+            <td align="left">393.0</td>
+            <td align="left">0.640</td>
+          </tr>
+          <tr>
+            <td align="left">Pôle/DMU</td>
+            <td align="left">8312027648</td>
+            <td align="left">Care site 2</td>
+            <td align="left">'Urg_Hospit'</td>
+            <td align="left">2011-03-01</td>
+            <td align="left">204.0</td>
+            <td align="left">0.497</td>
+          </tr>
+          <tr>
+            <td align="left">Pôle/DMU</td>
+            <td align="left">8312027648</td>
+            <td align="left">Care site 2</td>
+            <td align="left">'All'</td>
+            <td align="left">2018-08-01</td>
+            <td align="left">22.0</td>
+            <td align="left">0.274</td>
+          </tr>
+          <tr>
+            <td align="left">Hôpital</td>
+            <td align="left">8312022130</td>
+            <td align="left">Care site 3</td>
+            <td align="left">'Urg_Hospit'</td>
+            <td align="left">2022-02-01</td>
+            <td align="left">9746.0</td>
+            <td align="left">0.769</td>
+          </tr>
+        </tbody>
+      </table>
+      <h4 id="22-filter-your-probe">2.2 Filter your Probe</h4>
+      <p>In this example, we consider the poles of three hospitals over the period from 2009 to 2021. We
+        consequently filter data before any further analysis.</p>
+      <div class="highlight">
+        <pre><span></span><code><span class="kn">from</span> <span class="nn">edsteva.probes</span> <span class="kn">import</span> <span class="n">VisitProbe</span>
 
 <span class="n">start_date</span><span class="p">,</span> <span class="n">end_date</span> <span class="o">=</span> <span class="p">(</span><span class="s2">&quot;2009-01-01&quot;</span><span class="p">,</span> <span class="s2">&quot;2021-01-01&quot;</span><span class="p">)</span>  <span class="c1"># (1)</span>
 <span class="n">care_site_short_name</span> <span class="o">=</span> <span class="p">[</span><span class="s2">&quot;HOSPITAL 1&quot;</span><span class="p">,</span> <span class="s2">&quot;HOSPITAL 2&quot;</span><span class="p">,</span> <span class="s2">&quot;HOSPITAL 3&quot;</span><span class="p">]</span>
@@ -3430,37 +3418,37 @@
 <span class="p">]</span>
 <span class="n">bct_visit</span><span class="o">.</span><span class="n">filter_care_site</span><span class="p">(</span><span class="n">care_site_short_names</span><span class="o">=</span><span class="n">care_site_short_name</span><span class="p">)</span>  <span class="c1"># (3)</span>
 </code></pre>
-            </div>
-            <ol>
-              <li>This is the study period considered in the example.</li>
-              <li><code>bct_visit.predictor</code> is a <code>Pandas.DataFrame</code>, you can use Pandas'API to filter
-                the Probe.</li>
-              <li>To filter care sites there is a dedicated method that also includes all upper and lower levels care
-                sites related to the selected care sites.</li>
-            </ol>
-            <h4 id="23-visualize-your-probe">2.3 Visualize your Probe</h4>
-            <h5 id="interactive-dashboard">Interactive dashboard</h5>
-            <p>Interactive dashboards can be used to visualize the average completeness predictor <span
-                class="arithmatex">\(c(t)\)</span> of the selected care sites and stay types.</p>
-            <p>
-            <div class="highlight">
-              <pre><span></span><code><span class="kn">from</span> <span class="nn">edsteva.viz.dashboards</span> <span class="kn">import</span> <span class="n">predictor_dashboard</span>
+      </div>
+      <ol>
+        <li>This is the study period considered in the example.</li>
+        <li><code>bct_visit.predictor</code> is a <code>Pandas.DataFrame</code>, you can use Pandas'API to filter
+          the Probe.</li>
+        <li>To filter care sites there is a dedicated method that also includes all upper and lower levels care
+          sites related to the selected care sites.</li>
+      </ol>
+      <h4 id="23-visualize-your-probe">2.3 Visualize your Probe</h4>
+      <h5 id="interactive-dashboard">Interactive dashboard</h5>
+      <p>Interactive dashboards can be used to visualize the average completeness predictor <span
+          class="arithmatex">\(c(t)\)</span> of the selected care sites and stay types.</p>
+      <p>
+      <div class="highlight">
+        <pre><span></span><code><span class="kn">from</span> <span class="nn">edsteva.viz.dashboards</span> <span class="kn">import</span> <span class="n">predictor_dashboard</span>
 
 <span class="n">predictor_dashboard</span><span class="p">(</span>
     <span class="n">probe</span><span class="o">=</span><span class="n">bct_visit</span><span class="p">,</span>
     <span class="n">care_site_level</span><span class="o">=</span><span class="s2">&quot;Pole&quot;</span><span class="p">,</span>
 <span class="p">)</span>
 </code></pre>
-            </div>
-            Interactive dashboard is available <a href="assets/charts/interactive_visit.html">here</a></p>
-            <h5 id="static-plot">Static plot</h5>
-            <p>If you need a static plot for a report, a paper or anything else, you can use the <a
-                class="autorefs autorefs-internal"
-                href="reference/viz/plots/plot_probe/wrapper/#edsteva.viz.plots.plot_probe.wrapper"><code>plot_probe()</code></a>
-              function. It returns the top plot of the dashboard without the interactive filters. Consequently, you have
-              to specify the filters in the inputs of the function.</p>
-            <div class="highlight">
-              <pre><span></span><code><span class="kn">from</span> <span class="nn">edsteva.viz.plots</span> <span class="kn">import</span> <span class="n">plot_probe</span>
+      </div>
+      Interactive dashboard is available <a href="assets/charts/interactive_visit.html">here</a></p>
+      <h5 id="static-plot">Static plot</h5>
+      <p>If you need a static plot for a report, a paper or anything else, you can use the <a
+          class="autorefs autorefs-internal"
+          href="reference/viz/plots/plot_probe/wrapper/#edsteva.viz.plots.plot_probe.wrapper"><code>plot_probe()</code></a>
+        function. It returns the top plot of the dashboard without the interactive filters. Consequently, you have
+        to specify the filters in the inputs of the function.</p>
+      <div class="highlight">
+        <pre><span></span><code><span class="kn">from</span> <span class="nn">edsteva.viz.plots</span> <span class="kn">import</span> <span class="n">plot_probe</span>
 
 <span class="n">plot_path</span> <span class="o">=</span> <span class="s2">&quot;my_path/visit.html&quot;</span>
 <span class="n">stay_type</span> <span class="o">=</span> <span class="s2">&quot;All&quot;</span>
@@ -3472,59 +3460,60 @@
     <span class="n">save_path</span><span class="o">=</span><span class="n">plot_path</span><span class="p">,</span>  <span class="c1"># (1)</span>
 <span class="p">)</span>
 </code></pre>
-            </div>
-            <ol>
-              <li>If a <code>save_path</code> is specified, it'll save your plot in the specified path.</li>
-            </ol>
-            <p>
-              <vegachart style='width: 100%' class="vegalite">{
-                "schema-url": "assets/charts/visit.json"
-                }</vegachart>
-            </p>
-            <h3 id="3-choose-a-model-or-create-a-new-model">3. Choose a <a class="autorefs autorefs-internal"
-                href="components/model/#available-models">Model</a> or <a class="autorefs autorefs-internal"
-                href="components/model/#defining-a-custom-model">create a new Model</a></h3>
-            <div class="admonition info">
-              <p class="admonition-title"><a class="autorefs autorefs-internal" href="components/model/#model">Model</a>
-              </p>
-              <p>A <a class="autorefs autorefs-internal" href="components/model/#model">Model</a> is a python class
-                designed to fit a function <span class="arithmatex">\(f_\Theta(t)\)</span> to each completeness
-                predictor <span class="arithmatex">\(c(t)\)</span> of a <a class="autorefs autorefs-internal"
-                  href="components/probe/#probe">Probe</a>. The fit process estimates the coefficients <span
-                  class="arithmatex">\(\Theta\)</span> with metrics to characterize the temporal variability of data
-                availability.</p>
-            </div>
-            <p>In this example, the model fits a step function <span class="arithmatex">\(f_{t_0, c_0}(t)\)</span> to
-              the completeness predictor <span class="arithmatex">\(c(t)\)</span> with coefficients <span
-                class="arithmatex">\(\Theta = (t_0, c_0)\)</span>:</p>
-            <div class="arithmatex">\[
-              f_{t_0, c_0}(t) = c_0 \ \mathbb{1}_{t \geq t_0}(t)
-              \]</div>
-            <ul>
-              <li>the characteristic time <span class="arithmatex">\(t_0\)</span> estimates the time after which the
-                data is available.</li>
-              <li>the characteristic value <span class="arithmatex">\(c_0\)</span> estimates the stabilized routine
-                completeness.</li>
-            </ul>
-            <p>It also computes the following <span class="arithmatex">\(error\)</span> metric that estimates the
-              stability of the data after <span class="arithmatex">\(t_0\)</span>:</p>
-            <div class="arithmatex">\[
-              \begin{aligned}
-              error &amp; = \frac{\sum_{t_0 \leq t \leq t_{max}} \epsilon(t)^2}{t_{max} - t_0} \\
-              \epsilon(t) &amp; = f_{t_0, c_0}(t) - c(t)
-              \end{aligned}
-              \]</div>
-            <p>This <a class="autorefs autorefs-internal" href="components/model/#available-models">step function
-                Model</a> is available in the library.</p>
-            <h4 id="31-fit-your-model">3.1 Fit your <a href="components/model">Model</a></h4>
-            <p>The <code>fit</code> method takes a <a class="autorefs autorefs-internal"
-                href="components/probe/#probe">Probe</a> as input, it estimates the coefficients, for example by
-              minimizing a quadratic loss function and computes the metrics. Finally, it stores the estimated
-              coefficients and the computed metrics in the <a class="autorefs autorefs-internal"
-                href="components/model/#estimates-schema"><code>estimates</code></a> attribute of the
-              <code>Model</code>.</p>
-            <div class="highlight">
-              <pre><span></span><code><span class="kn">from</span> <span class="nn">edsteva.models.step_function</span> <span class="kn">import</span> <span class="n">StepFunction</span>
+      </div>
+      <ol>
+        <li>If a <code>save_path</code> is specified, it'll save your plot in the specified path.</li>
+      </ol>
+      <p>
+        <vegachart style='width: 100%' class="vegalite">{
+          "schema-url": "assets/charts/visit.json"
+          }</vegachart>
+      </p>
+      <h3 id="3-choose-a-model-or-create-a-new-model">3. Choose a <a class="autorefs autorefs-internal"
+          href="components/model/#available-models">Model</a> or <a class="autorefs autorefs-internal"
+          href="components/model/#defining-a-custom-model">create a new Model</a></h3>
+      <div class="admonition info">
+        <p class="admonition-title"><a class="autorefs autorefs-internal" href="components/model/#model">Model</a>
+        </p>
+        <p>A <a class="autorefs autorefs-internal" href="components/model/#model">Model</a> is a python class
+          designed to fit a function <span class="arithmatex">\(f_\Theta(t)\)</span> to each completeness
+          predictor <span class="arithmatex">\(c(t)\)</span> of a <a class="autorefs autorefs-internal"
+            href="components/probe/#probe">Probe</a>. The fit process estimates the coefficients <span
+            class="arithmatex">\(\Theta\)</span> with metrics to characterize the temporal variability of data
+          availability.</p>
+      </div>
+      <p>In this example, the model fits a step function <span class="arithmatex">\(f_{t_0, c_0}(t)\)</span> to
+        the completeness predictor <span class="arithmatex">\(c(t)\)</span> with coefficients <span
+          class="arithmatex">\(\Theta = (t_0, c_0)\)</span>:</p>
+      <div class="arithmatex">\[
+        f_{t_0, c_0}(t) = c_0 \ \mathbb{1}_{t \geq t_0}(t)
+        \]</div>
+      <ul>
+        <li>the characteristic time <span class="arithmatex">\(t_0\)</span> estimates the time after which the
+          data is available.</li>
+        <li>the characteristic value <span class="arithmatex">\(c_0\)</span> estimates the stabilized routine
+          completeness.</li>
+      </ul>
+      <p>It also computes the following <span class="arithmatex">\(error\)</span> metric that estimates the
+        stability of the data after <span class="arithmatex">\(t_0\)</span>:</p>
+      <div class="arithmatex">\[
+        \begin{aligned}
+        error &amp; = \frac{\sum_{t_0 \leq t \leq t_{max}} \epsilon(t)^2}{t_{max} - t_0} \\
+        \epsilon(t) &amp; = f_{t_0, c_0}(t) - c(t)
+        \end{aligned}
+        \]</div>
+      <p>This <a class="autorefs autorefs-internal" href="components/model/#available-models">step function
+          Model</a> is available in the library.</p>
+      <h4 id="31-fit-your-model">3.1 Fit your <a href="components/model">Model</a></h4>
+      <p>The <code>fit</code> method takes a <a class="autorefs autorefs-internal"
+          href="components/probe/#probe">Probe</a> as input, it estimates the coefficients, for example by
+        minimizing a quadratic loss function and computes the metrics. Finally, it stores the estimated
+        coefficients and the computed metrics in the <a class="autorefs autorefs-internal"
+          href="components/model/#estimates-schema"><code>estimates</code></a> attribute of the
+        <code>Model</code>.
+      </p>
+      <div class="highlight">
+        <pre><span></span><code><span class="kn">from</span> <span class="nn">edsteva.models.step_function</span> <span class="kn">import</span> <span class="n">StepFunction</span>
 
 <span class="n">model_path</span> <span class="o">=</span> <span class="s2">&quot;my_path/fitted_visit.pkl&quot;</span>
 
@@ -3533,74 +3522,75 @@
 <span class="n">step_function_model</span><span class="o">.</span><span class="n">save</span><span class="p">(</span><span class="n">model_path</span><span class="p">)</span>  <span class="c1"># (1)</span>
 <span class="n">step_function_model</span><span class="o">.</span><span class="n">estimates</span><span class="o">.</span><span class="n">head</span><span class="p">()</span>
 </code></pre>
-            </div>
-            <ol>
-              <li>Saving the Model after fitting saves you from having to fit it again. You just use
-                <code>StepFunction.load(path=model_path)</code>.</li>
-            </ol>
-            <p><code>Saved to /my_path/fitted_visit.pkl</code></p>
-            <table>
-              <thead>
-                <tr>
-                  <th align="left">care_site_level</th>
-                  <th align="left">care_site_id</th>
-                  <th align="left">stay_type</th>
-                  <th align="left">t_0</th>
-                  <th align="left">c_0</th>
-                  <th align="left">error</th>
-                </tr>
-              </thead>
-              <tbody>
-                <tr>
-                  <td align="left">Unité Fonctionnelle (UF)</td>
-                  <td align="left">8312056386</td>
-                  <td align="left">'Urg_Hospit'</td>
-                  <td align="left">2019-05-01</td>
-                  <td align="left">0.397</td>
-                  <td align="left">0.040</td>
-                </tr>
-                <tr>
-                  <td align="left">Unité Fonctionnelle (UF)</td>
-                  <td align="left">8312056386</td>
-                  <td align="left">'All'</td>
-                  <td align="left">2011-04-01</td>
-                  <td align="left">0.583</td>
-                  <td align="left">0.028</td>
-                </tr>
-                <tr>
-                  <td align="left">Pôle/DMU</td>
-                  <td align="left">8312027648</td>
-                  <td align="left">'Urg_Hospit'</td>
-                  <td align="left">2021-03-01</td>
-                  <td align="left">0.677</td>
-                  <td align="left">0.022</td>
-                </tr>
-                <tr>
-                  <td align="left">Pôle/DMU</td>
-                  <td align="left">8312027648</td>
-                  <td align="left">'All'</td>
-                  <td align="left">2018-08-01</td>
-                  <td align="left">0.764</td>
-                  <td align="left">0.014</td>
-                </tr>
-                <tr>
-                  <td align="left">Hôpital</td>
-                  <td align="left">8312022130</td>
-                  <td align="left">'Urg_Hospit'</td>
-                  <td align="left">2022-02-01</td>
-                  <td align="left">0.652</td>
-                  <td align="left">0.027</td>
-                </tr>
-              </tbody>
-            </table>
-            <h4 id="32-visualize-your-fitted-probe">3.2 Visualize your fitted Probe</h4>
-            <h5 id="interactive-dashboard_1">Interactive dashboard</h5>
-            <p>Interactive dashboards can be used to visualize the average completeness predictor <span
-                class="arithmatex">\(c(t)\)</span> along with the fitted step function of the selected care sites and
-              stay types.</p>
-            <p>
-            <div class="highlight">
-              <pre><span></span><code><span class="kn">from</span> <span class="nn">edsteva.viz.dashboards</span> <span class="kn">import</span> <span class="n">predictor_dashboard</span>
+      </div>
+      <ol>
+        <li>Saving the Model after fitting saves you from having to fit it again. You just use
+          <code>StepFunction.load(path=model_path)</code>.
+        </li>
+      </ol>
+      <p><code>Saved to /my_path/fitted_visit.pkl</code></p>
+      <table>
+        <thead>
+          <tr>
+            <th align="left">care_site_level</th>
+            <th align="left">care_site_id</th>
+            <th align="left">stay_type</th>
+            <th align="left">t_0</th>
+            <th align="left">c_0</th>
+            <th align="left">error</th>
+          </tr>
+        </thead>
+        <tbody>
+          <tr>
+            <td align="left">Unité Fonctionnelle (UF)</td>
+            <td align="left">8312056386</td>
+            <td align="left">'Urg_Hospit'</td>
+            <td align="left">2019-05-01</td>
+            <td align="left">0.397</td>
+            <td align="left">0.040</td>
+          </tr>
+          <tr>
+            <td align="left">Unité Fonctionnelle (UF)</td>
+            <td align="left">8312056386</td>
+            <td align="left">'All'</td>
+            <td align="left">2011-04-01</td>
+            <td align="left">0.583</td>
+            <td align="left">0.028</td>
+          </tr>
+          <tr>
+            <td align="left">Pôle/DMU</td>
+            <td align="left">8312027648</td>
+            <td align="left">'Urg_Hospit'</td>
+            <td align="left">2021-03-01</td>
+            <td align="left">0.677</td>
+            <td align="left">0.022</td>
+          </tr>
+          <tr>
+            <td align="left">Pôle/DMU</td>
+            <td align="left">8312027648</td>
+            <td align="left">'All'</td>
+            <td align="left">2018-08-01</td>
+            <td align="left">0.764</td>
+            <td align="left">0.014</td>
+          </tr>
+          <tr>
+            <td align="left">Hôpital</td>
+            <td align="left">8312022130</td>
+            <td align="left">'Urg_Hospit'</td>
+            <td align="left">2022-02-01</td>
+            <td align="left">0.652</td>
+            <td align="left">0.027</td>
+          </tr>
+        </tbody>
+      </table>
+      <h4 id="32-visualize-your-fitted-probe">3.2 Visualize your fitted Probe</h4>
+      <h5 id="interactive-dashboard_1">Interactive dashboard</h5>
+      <p>Interactive dashboards can be used to visualize the average completeness predictor <span
+          class="arithmatex">\(c(t)\)</span> along with the fitted step function of the selected care sites and
+        stay types.</p>
+      <p>
+      <div class="highlight">
+        <pre><span></span><code><span class="kn">from</span> <span class="nn">edsteva.viz.dashboards</span> <span class="kn">import</span> <span class="n">predictor_dashboard</span>
 
 <span class="n">predictor_dashboard</span><span class="p">(</span>
     <span class="n">probe</span><span class="o">=</span><span class="n">bct_visit</span><span class="p">,</span>
@@ -3608,17 +3598,17 @@
     <span class="n">care_site_level</span><span class="o">=</span><span class="s2">&quot;Pole&quot;</span><span class="p">,</span>
 <span class="p">)</span>
 </code></pre>
-            </div>
-            Interactive dashboard is available <a href="assets/charts/interactive_fitted_visit.html">here</a>.</p>
-            <h5 id="static-plot_1">Static plot</h5>
-            <p>If you need a static plot for a report, a paper or anything else, you can use the <a
-                class="autorefs autorefs-internal"
-                href="reference/viz/plots/plot_probe/wrapper/#edsteva.viz.plots.plot_probe.wrapper"><code>plot_probe()</code></a>
-              function. It returns the top plot of the dashboard without the interactive filters. Consequently, you have
-              to specify the filters in the inputs of the function.</p>
-            <p>
-            <div class="highlight">
-              <pre><span></span><code><span class="kn">from</span> <span class="nn">edsteva.viz.plots</span> <span class="kn">import</span> <span class="n">plot_probe</span>
+      </div>
+      Interactive dashboard is available <a href="assets/charts/interactive_fitted_visit.html">here</a>.</p>
+      <h5 id="static-plot_1">Static plot</h5>
+      <p>If you need a static plot for a report, a paper or anything else, you can use the <a
+          class="autorefs autorefs-internal"
+          href="reference/viz/plots/plot_probe/wrapper/#edsteva.viz.plots.plot_probe.wrapper"><code>plot_probe()</code></a>
+        function. It returns the top plot of the dashboard without the interactive filters. Consequently, you have
+        to specify the filters in the inputs of the function.</p>
+      <p>
+      <div class="highlight">
+        <pre><span></span><code><span class="kn">from</span> <span class="nn">edsteva.viz.plots</span> <span class="kn">import</span> <span class="n">plot_probe</span>
 
 <span class="n">plot_path</span> <span class="o">=</span> <span class="s2">&quot;my_path/fitted_visit.html&quot;</span>
 <span class="n">stay_type</span> <span class="o">=</span> <span class="p">{</span><span class="s2">&quot;All&quot;</span><span class="p">:</span> <span class="s2">&quot;.*&quot;</span><span class="p">}</span>
@@ -3631,41 +3621,41 @@
     <span class="n">save_path</span><span class="o">=</span><span class="n">plot_path</span><span class="p">,</span>  <span class="c1"># (1)</span>
 <span class="p">)</span>
 </code></pre>
-            </div>
-            1. If a <code>save_path</code> is specified, it'll save your plot in the specified path.</p>
-            <p>
-              <vegachart style='width: 100%' class="vegalite">{
-                "schema-url": "assets/charts/fitted_visit.json"
-                }</vegachart>
-            </p>
-            <h3 id="4-set-the-thresholds-to-fix-the-deployment-bias">4. Set the thresholds to fix the deployment bias
-            </h3>
-            <p>Now, that we have estimated <span class="arithmatex">\(t_0\)</span>, <span
-                class="arithmatex">\(c_0\)</span> and <span class="arithmatex">\(error\)</span> for each care site and
-              each stay type, one can set a threshold for each estimate in order to select only the care sites where the
-              visits are available over the period of interest.</p>
-            <h4 id="41-visualize-estimates-distributions">4.1 Visualize estimates distributions</h4>
-            <p>Visualizing the density plots and the medians of the estimates can help you setting the thresholds'
-              values.</p>
-            <p>
-            <div class="highlight">
-              <pre><span></span><code><span class="kn">from</span> <span class="nn">edsteva.viz</span> <span class="kn">import</span> <span class="n">plot_estimates_densities</span>
+      </div>
+      1. If a <code>save_path</code> is specified, it'll save your plot in the specified path.</p>
+      <p>
+        <vegachart style='width: 100%' class="vegalite">{
+          "schema-url": "assets/charts/fitted_visit.json"
+          }</vegachart>
+      </p>
+      <h3 id="4-set-the-thresholds-to-fix-the-deployment-bias">4. Set the thresholds to fix the deployment bias
+      </h3>
+      <p>Now, that we have estimated <span class="arithmatex">\(t_0\)</span>, <span class="arithmatex">\(c_0\)</span>
+        and <span class="arithmatex">\(error\)</span> for each care site and
+        each stay type, one can set a threshold for each estimate in order to select only the care sites where the
+        visits are available over the period of interest.</p>
+      <h4 id="41-visualize-estimates-distributions">4.1 Visualize estimates distributions</h4>
+      <p>Visualizing the density plots and the medians of the estimates can help you setting the thresholds'
+        values.</p>
+      <p>
+      <div class="highlight">
+        <pre><span></span><code><span class="kn">from</span> <span class="nn">edsteva.viz</span> <span class="kn">import</span> <span class="n">plot_estimates_densities</span>
 
 <span class="n">plot_estimates_densities</span><span class="p">(</span>
     <span class="n">fitted_model</span><span class="o">=</span><span class="n">step_function_model</span><span class="p">,</span>
 <span class="p">)</span>
 </code></pre>
-            </div>
-            <vegachart style='width: 100%' class="vegalite">{
-              "schema-url": "assets/charts/distributions.json"
-              }</vegachart>
-            </p>
-            <h4 id="42-set-the-thresholds">4.2 Set the thresholds</h4>
-            <p>The estimates dashboard provides a representation of the overall deviation from the Model on the top and
-              interactive sliders on the bottom that allows you to vary the thresholds. The idea is to set the
-              thresholds that keep the most care sites while having an acceptable overall deviation.</p>
-            <div class="highlight">
-              <pre><span></span><code><span class="kn">from</span> <span class="nn">edsteva.viz.dashboards</span> <span class="kn">import</span> <span class="n">estimates_dashboard</span>
+      </div>
+      <vegachart style='width: 100%' class="vegalite">{
+        "schema-url": "assets/charts/distributions.json"
+        }</vegachart>
+      </p>
+      <h4 id="42-set-the-thresholds">4.2 Set the thresholds</h4>
+      <p>The estimates dashboard provides a representation of the overall deviation from the Model on the top and
+        interactive sliders on the bottom that allows you to vary the thresholds. The idea is to set the
+        thresholds that keep the most care sites while having an acceptable overall deviation.</p>
+      <div class="highlight">
+        <pre><span></span><code><span class="kn">from</span> <span class="nn">edsteva.viz.dashboards</span> <span class="kn">import</span> <span class="n">estimates_dashboard</span>
 
 <span class="n">estimates_dashboard</span><span class="p">(</span>
     <span class="n">probe</span><span class="o">=</span><span class="n">bct_visit</span><span class="p">,</span>
@@ -3673,13 +3663,13 @@
     <span class="n">care_site_level</span><span class="o">=</span><span class="s2">&quot;Pole&quot;</span><span class="p">,</span>
 <span class="p">)</span>
 </code></pre>
-            </div>
-            <p>The threshold dashboard is available <a href="assets/charts/threshold_dashboard.html">here</a>.</p>
-            <h4 id="43-fix-the-deployment-bias">4.3 Fix the deployment bias</h4>
-            <p>Once you set the thresholds, you can extract for each stay type the care sites for which data
-              availability is estimated to be stable over the entire study period.</p>
-            <div class="highlight">
-              <pre><span></span><code><span class="n">t_0_max</span> <span class="o">=</span> <span class="s2">&quot;2009-01-01&quot;</span>  <span class="c1"># (1)</span>
+      </div>
+      <p>The threshold dashboard is available <a href="assets/charts/threshold_dashboard.html">here</a>.</p>
+      <h4 id="43-fix-the-deployment-bias">4.3 Fix the deployment bias</h4>
+      <p>Once you set the thresholds, you can extract for each stay type the care sites for which data
+        availability is estimated to be stable over the entire study period.</p>
+      <div class="highlight">
+        <pre><span></span><code><span class="n">t_0_max</span> <span class="o">=</span> <span class="s2">&quot;2009-01-01&quot;</span>  <span class="c1"># (1)</span>
 <span class="n">c_0_min</span> <span class="o">=</span> <span class="mf">0.63</span>  <span class="c1"># (2)</span>
 <span class="n">error_max</span> <span class="o">=</span> <span class="mf">0.03</span>  <span class="c1"># (3)</span>
 
@@ -3691,81 +3681,81 @@
 <span class="p">]</span>
 <span class="nb">print</span><span class="p">(</span><span class="n">selected_care_site</span><span class="p">[</span><span class="s2">&quot;care_site_id&quot;</span><span class="p">]</span><span class="o">.</span><span class="n">tolist</span><span class="p">())</span>
 </code></pre>
-            </div>
-            <ol>
-              <li>In this example the study period starts on January 1, 2009.</li>
-              <li>The characteristic value <span class="arithmatex">\(c_0\)</span> estimates the stabilized routine
-                completeness. As we want the selected care sites to have a good completeness after <span
-                  class="arithmatex">\(t_0\)</span>, one can for example set the threshold around the median (cf. <a
-                  class="autorefs autorefs-internal" href="#41-visualize-estimates-distributions">distribution</a>) to
-                keep half of the care sites with the highest completeness after <span class="arithmatex">\(t_0\)</span>.
-              </li>
-              <li><span class="arithmatex">\(error\)</span> estimates the stability of the data after <span
-                  class="arithmatex">\(t_0\)</span>. As we want the selected care sites to be stable after <span
-                  class="arithmatex">\(t_0\)</span>, one can set the threshold around the median (cf. <a
-                  class="autorefs autorefs-internal" href="#41-visualize-estimates-distributions">distribution</a>) to
-                keep half of the care sites with the lowest error after <span class="arithmatex">\(t_0\)</span>.</li>
-            </ol>
-            <div class="highlight">
-              <pre><span></span><code>[8312056386, 8457691845, 8745619784, 8314578956, 8314548764, 8542137845]
+      </div>
+      <ol>
+        <li>In this example the study period starts on January 1, 2009.</li>
+        <li>The characteristic value <span class="arithmatex">\(c_0\)</span> estimates the stabilized routine
+          completeness. As we want the selected care sites to have a good completeness after <span
+            class="arithmatex">\(t_0\)</span>, one can for example set the threshold around the median (cf. <a
+            class="autorefs autorefs-internal" href="#41-visualize-estimates-distributions">distribution</a>) to
+          keep half of the care sites with the highest completeness after <span class="arithmatex">\(t_0\)</span>.
+        </li>
+        <li><span class="arithmatex">\(error\)</span> estimates the stability of the data after <span
+            class="arithmatex">\(t_0\)</span>. As we want the selected care sites to be stable after <span
+            class="arithmatex">\(t_0\)</span>, one can set the threshold around the median (cf. <a
+            class="autorefs autorefs-internal" href="#41-visualize-estimates-distributions">distribution</a>) to
+          keep half of the care sites with the lowest error after <span class="arithmatex">\(t_0\)</span>.</li>
+      </ol>
+      <div class="highlight">
+        <pre><span></span><code>[8312056386, 8457691845, 8745619784, 8314578956, 8314548764, 8542137845]
 </code></pre>
-            </div>
-            <p>In this example, <span class="arithmatex">\(c_0\)</span> and <span class="arithmatex">\(error\)</span>
-              thresholds have been set around the median (cf. <a class="autorefs autorefs-internal"
-                href="#41-visualize-estimates-distributions">distribution</a>). However, this method is arbitrary and
-              you have to find the appropriate method for your study with the help of the <a
-                class="autorefs autorefs-internal" href="#42-set-the-thresholds">estimate dashboard</a>.</p>
-            <div class="admonition danger">
-              <p class="admonition-title">Limitations</p>
-              <p>EDS-TeVa provides modelling tools to characterize the temporal variability of your data, it does not
-                intend to provide direct methods to fix the deployment bias. As an open-source library, EDS-TeVa is also
-                here to host a discussion in order to facilitate collective methodological convergence on flexible
-                solutions. The default methods proposed in this example is intended to be reviewed and challenged by the
-                user community.</p>
-            </div>
-            <h2 id="make-it-your-own">Make it your own</h2>
-            <p>The working example above describes the canonical usage workflow. However, you would probably need
-              different Probes, Models, Visualizations and methods to set the thresholds for your projects. The
-              components already available in the library are listed below but if it doesn't meet your requirements, you
-              are encouraged to create your own.</p>
-            <div class="admonition success">
-              <p class="admonition-title">Contribution</p>
-              <p>If you managed to implement your own component, or even if you just thought about a new component do
-                not hesitate to share it with the community by following the <a class="autorefs autorefs-internal"
-                  href="contributing/#contributing">contribution guidelines</a>. Contributions are welcome, and they are
-                greatly appreciated! Every little bit helps, and credit will always be given.</p>
-            </div>
-            <h3 id="available-components">Available components</h3>
-            <div class="tabbed-set tabbed-alternate" data-tabs="3:3"><input checked="checked" id="__tabbed_3_1"
-                name="__tabbed_3" type="radio" /><input id="__tabbed_3_2" name="__tabbed_3" type="radio" /><input
-                id="__tabbed_3_3" name="__tabbed_3" type="radio" />
-              <div class="tabbed-labels"><label for="__tabbed_3_1">Probe</label><label
-                  for="__tabbed_3_2">Model</label><label for="__tabbed_3_3">Visualization</label></div>
+      </div>
+      <p>In this example, <span class="arithmatex">\(c_0\)</span> and <span class="arithmatex">\(error\)</span>
+        thresholds have been set around the median (cf. <a class="autorefs autorefs-internal"
+          href="#41-visualize-estimates-distributions">distribution</a>). However, this method is arbitrary and
+        you have to find the appropriate method for your study with the help of the <a
+          class="autorefs autorefs-internal" href="#42-set-the-thresholds">estimate dashboard</a>.</p>
+      <div class="admonition danger">
+        <p class="admonition-title">Limitations</p>
+        <p>EDS-TeVa provides modelling tools to characterize the temporal variability of your data, it does not
+          intend to provide direct methods to fix the deployment bias. As an open-source library, EDS-TeVa is also
+          here to host a discussion in order to facilitate collective methodological convergence on flexible
+          solutions. The default methods proposed in this example is intended to be reviewed and challenged by the
+          user community.</p>
+      </div>
+      <h2 id="make-it-your-own">Make it your own</h2>
+      <p>The working example above describes the canonical usage workflow. However, you would probably need
+        different Probes, Models, Visualizations and methods to set the thresholds for your projects. The
+        components already available in the library are listed below but if it doesn't meet your requirements, you
+        are encouraged to create your own.</p>
+      <div class="admonition success">
+        <p class="admonition-title">Contribution</p>
+        <p>If you managed to implement your own component, or even if you just thought about a new component do
+          not hesitate to share it with the community by following the <a class="autorefs autorefs-internal"
+            href="contributing/#contributing">contribution guidelines</a>. Contributions are welcome, and they are
+          greatly appreciated! Every little bit helps, and credit will always be given.</p>
+      </div>
+      <h3 id="available-components">Available components</h3>
+      <div class="tabbed-set tabbed-alternate" data-tabs="3:3"><input checked="checked" id="__tabbed_3_1"
+          name="__tabbed_3" type="radio" /><input id="__tabbed_3_2" name="__tabbed_3" type="radio" /><input
+          id="__tabbed_3_3" name="__tabbed_3" type="radio" />
+        <div class="tabbed-labels"><label for="__tabbed_3_1">Probe</label><label for="__tabbed_3_2">Model</label><label
+            for="__tabbed_3_3">Visualization</label></div>
+        <div class="tabbed-content">
+          <div class="tabbed-block">
+            <div class="tabbed-set tabbed-alternate" data-tabs="4:2"><input checked="checked" id="__tabbed_4_1"
+                name="__tabbed_4" type="radio" /><input id="__tabbed_4_2" name="__tabbed_4" type="radio" />
+              <div class="tabbed-labels"><label for="__tabbed_4_1">VisitProbe</label><label
+                  for="__tabbed_4_2">NoteProbe</label></div>
               <div class="tabbed-content">
                 <div class="tabbed-block">
-                  <div class="tabbed-set tabbed-alternate" data-tabs="4:2"><input checked="checked" id="__tabbed_4_1"
-                      name="__tabbed_4" type="radio" /><input id="__tabbed_4_2" name="__tabbed_4" type="radio" />
-                    <div class="tabbed-labels"><label for="__tabbed_4_1">VisitProbe</label><label
-                        for="__tabbed_4_2">NoteProbe</label></div>
-                    <div class="tabbed-content">
-                      <div class="tabbed-block">
-                        <p>The <a class="autorefs autorefs-internal"
-                            href="reference/probes/visit/#edsteva.probes.visit.VisitProbe"><code>VisitProbe</code></a>
-                          computes <span class="arithmatex">\(c_{visit}(t)\)</span> the availability of administrative
-                          data related to visits for each care site and each stay type according to time:</p>
-                        <div class="arithmatex">\[
-                          c_{visit}(t) = \frac{n_{visit}(t)}{n_{99}}
-                          \]</div>
-                        <p>Where <span class="arithmatex">\(n_{visit}(t)\)</span> is the number of visits, <span
-                            class="arithmatex">\(n_{99}\)</span> is the <span class="arithmatex">\(99^{th}\)</span>
-                          percentile of visits and <span class="arithmatex">\(t\)</span> is the month.</p>
-                        <div class="admonition info">
-                          <p>If the <span class="arithmatex">\(99^{th}\)</span> percentile of visits <span
-                              class="arithmatex">\(n_{99}\)</span> is equal to 0, we consider that the completeness
-                            predictor <span class="arithmatex">\(c(t)\)</span> is also equal to 0.</p>
-                        </div>
-                        <div class="highlight">
-                          <pre><span></span><code><span class="kn">from</span> <span class="nn">edsteva.probes</span> <span class="kn">import</span> <span class="n">VisitProbe</span>
+                  <p>The <a class="autorefs autorefs-internal"
+                      href="reference/probes/visit/#edsteva.probes.visit.VisitProbe"><code>VisitProbe</code></a>
+                    computes <span class="arithmatex">\(c_{visit}(t)\)</span> the availability of administrative
+                    data related to visits for each care site and each stay type according to time:</p>
+                  <div class="arithmatex">\[
+                    c_{visit}(t) = \frac{n_{visit}(t)}{n_{99}}
+                    \]</div>
+                  <p>Where <span class="arithmatex">\(n_{visit}(t)\)</span> is the number of visits, <span
+                      class="arithmatex">\(n_{99}\)</span> is the <span class="arithmatex">\(99^{th}\)</span>
+                    percentile of visits and <span class="arithmatex">\(t\)</span> is the month.</p>
+                  <div class="admonition info">
+                    <p>If the <span class="arithmatex">\(99^{th}\)</span> percentile of visits <span
+                        class="arithmatex">\(n_{99}\)</span> is equal to 0, we consider that the completeness
+                      predictor <span class="arithmatex">\(c(t)\)</span> is also equal to 0.</p>
+                  </div>
+                  <div class="highlight">
+                    <pre><span></span><code><span class="kn">from</span> <span class="nn">edsteva.probes</span> <span class="kn">import</span> <span class="n">VisitProbe</span>
 
 <span class="n">visit</span> <span class="o">=</span> <span class="n">VisitProbe</span><span class="p">()</span>
 <span class="n">visit</span><span class="o">.</span><span class="n">compute</span><span class="p">(</span>
@@ -3779,87 +3769,87 @@
 <span class="p">)</span>
 <span class="n">visit</span><span class="o">.</span><span class="n">predictor</span><span class="o">.</span><span class="n">head</span><span class="p">()</span>
 </code></pre>
-                        </div>
-                        <table>
-                          <thead>
-                            <tr>
-                              <th align="left">care_site_level</th>
-                              <th align="left">care_site_id</th>
-                              <th align="left">care_site_short_name</th>
-                              <th align="left">stay_type</th>
-                              <th align="left">date</th>
-                              <th align="left">n_visit</th>
-                              <th align="left">c</th>
-                            </tr>
-                          </thead>
-                          <tbody>
-                            <tr>
-                              <td align="left">Unité Fonctionnelle (UF)</td>
-                              <td align="left">8312056386</td>
-                              <td align="left">Care site 1</td>
-                              <td align="left">'Urg'</td>
-                              <td align="left">2019-05-01</td>
-                              <td align="left">233.0</td>
-                              <td align="left">0.841</td>
-                            </tr>
-                            <tr>
-                              <td align="left">Unité Fonctionnelle (UF)</td>
-                              <td align="left">8312056386</td>
-                              <td align="left">Care site 1</td>
-                              <td align="left">'All'</td>
-                              <td align="left">2021-04-01</td>
-                              <td align="left">393.0</td>
-                              <td align="left">0.640</td>
-                            </tr>
-                            <tr>
-                              <td align="left">Pôle/DMU</td>
-                              <td align="left">8312027648</td>
-                              <td align="left">Care site 2</td>
-                              <td align="left">'Hospit'</td>
-                              <td align="left">2011-03-01</td>
-                              <td align="left">204.0</td>
-                              <td align="left">0.497</td>
-                            </tr>
-                            <tr>
-                              <td align="left">Pôle/DMU</td>
-                              <td align="left">8312027648</td>
-                              <td align="left">Care site 2</td>
-                              <td align="left">'All'</td>
-                              <td align="left">2018-08-01</td>
-                              <td align="left">22.0</td>
-                              <td align="left">0.274</td>
-                            </tr>
-                            <tr>
-                              <td align="left">Hôpital</td>
-                              <td align="left">8312022130</td>
-                              <td align="left">Care site 3</td>
-                              <td align="left">'Urg_Hospit'</td>
-                              <td align="left">2022-02-01</td>
-                              <td align="left">9746.0</td>
-                              <td align="left">0.769</td>
-                            </tr>
-                          </tbody>
-                        </table>
-                      </div>
-                      <div class="tabbed-block">
-                        <p>The <a class="autorefs autorefs-internal"
-                            href="reference/probes/note/#edsteva.probes.note.NoteProbe"><code>NoteProbe</code></a>
-                          computes <span class="arithmatex">\(c_{note}(t)\)</span> the availability of clinical
-                          documents linked to patients' visits for each care site, stay type and note type according to
-                          time:</p>
-                        <div class="arithmatex">\[
-                          c_{note}(t) = \frac{n_{with\,doc}(t)}{n_{visit}(t)}
-                          \]</div>
-                        <p>Where <span class="arithmatex">\(n_{visit}(t)\)</span> is the number of visits, <span
-                            class="arithmatex">\(n_{with\,doc}\)</span> the number of visits having at least one
-                          document and <span class="arithmatex">\(t\)</span> is the month.</p>
-                        <div class="admonition info">
-                          <p>If the number of visits <span class="arithmatex">\(n_{visit}(t)\)</span> is equal to 0, we
-                            consider that the completeness predictor <span class="arithmatex">\(c(t)\)</span> is also
-                            equal to 0.</p>
-                        </div>
-                        <div class="highlight">
-                          <pre><span></span><code><span class="kn">from</span> <span class="nn">edsteva.probes</span> <span class="kn">import</span> <span class="n">NoteProbe</span>
+                  </div>
+                  <table>
+                    <thead>
+                      <tr>
+                        <th align="left">care_site_level</th>
+                        <th align="left">care_site_id</th>
+                        <th align="left">care_site_short_name</th>
+                        <th align="left">stay_type</th>
+                        <th align="left">date</th>
+                        <th align="left">n_visit</th>
+                        <th align="left">c</th>
+                      </tr>
+                    </thead>
+                    <tbody>
+                      <tr>
+                        <td align="left">Unité Fonctionnelle (UF)</td>
+                        <td align="left">8312056386</td>
+                        <td align="left">Care site 1</td>
+                        <td align="left">'Urg'</td>
+                        <td align="left">2019-05-01</td>
+                        <td align="left">233.0</td>
+                        <td align="left">0.841</td>
+                      </tr>
+                      <tr>
+                        <td align="left">Unité Fonctionnelle (UF)</td>
+                        <td align="left">8312056386</td>
+                        <td align="left">Care site 1</td>
+                        <td align="left">'All'</td>
+                        <td align="left">2021-04-01</td>
+                        <td align="left">393.0</td>
+                        <td align="left">0.640</td>
+                      </tr>
+                      <tr>
+                        <td align="left">Pôle/DMU</td>
+                        <td align="left">8312027648</td>
+                        <td align="left">Care site 2</td>
+                        <td align="left">'Hospit'</td>
+                        <td align="left">2011-03-01</td>
+                        <td align="left">204.0</td>
+                        <td align="left">0.497</td>
+                      </tr>
+                      <tr>
+                        <td align="left">Pôle/DMU</td>
+                        <td align="left">8312027648</td>
+                        <td align="left">Care site 2</td>
+                        <td align="left">'All'</td>
+                        <td align="left">2018-08-01</td>
+                        <td align="left">22.0</td>
+                        <td align="left">0.274</td>
+                      </tr>
+                      <tr>
+                        <td align="left">Hôpital</td>
+                        <td align="left">8312022130</td>
+                        <td align="left">Care site 3</td>
+                        <td align="left">'Urg_Hospit'</td>
+                        <td align="left">2022-02-01</td>
+                        <td align="left">9746.0</td>
+                        <td align="left">0.769</td>
+                      </tr>
+                    </tbody>
+                  </table>
+                </div>
+                <div class="tabbed-block">
+                  <p>The <a class="autorefs autorefs-internal"
+                      href="reference/probes/note/#edsteva.probes.note.NoteProbe"><code>NoteProbe</code></a>
+                    computes <span class="arithmatex">\(c_{note}(t)\)</span> the availability of clinical
+                    documents linked to patients' visits for each care site, stay type and note type according to
+                    time:</p>
+                  <div class="arithmatex">\[
+                    c_{note}(t) = \frac{n_{with\,doc}(t)}{n_{visit}(t)}
+                    \]</div>
+                  <p>Where <span class="arithmatex">\(n_{visit}(t)\)</span> is the number of visits, <span
+                      class="arithmatex">\(n_{with\,doc}\)</span> the number of visits having at least one
+                    document and <span class="arithmatex">\(t\)</span> is the month.</p>
+                  <div class="admonition info">
+                    <p>If the number of visits <span class="arithmatex">\(n_{visit}(t)\)</span> is equal to 0, we
+                      consider that the completeness predictor <span class="arithmatex">\(c(t)\)</span> is also
+                      equal to 0.</p>
+                  </div>
+                  <div class="highlight">
+                    <pre><span></span><code><span class="kn">from</span> <span class="nn">edsteva.probes</span> <span class="kn">import</span> <span class="n">NoteProbe</span>
 
 <span class="n">note</span> <span class="o">=</span> <span class="n">Note</span><span class="p">()</span>
 <span class="n">note</span><span class="o">.</span><span class="n">compute</span><span class="p">(</span>
@@ -3879,70 +3869,257 @@
 <span class="p">)</span>
 <span class="n">note</span><span class="o">.</span><span class="n">predictor</span><span class="o">.</span><span class="n">head</span><span class="p">()</span>
 </code></pre>
+                  </div>
+                  <table>
+                    <thead>
+                      <tr>
+                        <th align="left">care_site_level</th>
+                        <th align="left">care_site_id</th>
+                        <th align="left">care_site_short_name</th>
+                        <th align="left">stay_type</th>
+                        <th align="left">note_type</th>
+                        <th align="left">date</th>
+                        <th align="left">n_visit</th>
+                        <th align="left">c</th>
+                      </tr>
+                    </thead>
+                    <tbody>
+                      <tr>
+                        <td align="left">Unité Fonctionnelle (UF)</td>
+                        <td align="left">8312056386</td>
+                        <td align="left">Care site 1</td>
+                        <td align="left">'Urg'</td>
+                        <td align="left">'All'</td>
+                        <td align="left">2019-05-01</td>
+                        <td align="left">233.0</td>
+                        <td align="left">'0.841</td>
+                      </tr>
+                      <tr>
+                        <td align="left">Unité Fonctionnelle (UF)</td>
+                        <td align="left">8653815660</td>
+                        <td align="left">Care site 1</td>
+                        <td align="left">'All'</td>
+                        <td align="left">'CRH'</td>
+                        <td align="left">2011-04-01</td>
+                        <td align="left">393.0</td>
+                        <td align="left">0.640</td>
+                      </tr>
+                      <tr>
+                        <td align="left">Pôle/DMU</td>
+                        <td align="left">8312027648</td>
+                        <td align="left">Care site 2</td>
+                        <td align="left">'Hospit'</td>
+                        <td align="left">'CRH'</td>
+                        <td align="left">2021-03-01</td>
+                        <td align="left">204.0</td>
+                        <td align="left">0.497</td>
+                      </tr>
+                      <tr>
+                        <td align="left">Pôle/DMU</td>
+                        <td align="left">8312056379</td>
+                        <td align="left">Care site 2</td>
+                        <td align="left">'All'</td>
+                        <td align="left">'Ordonnance'</td>
+                        <td align="left">2018-08-01</td>
+                        <td align="left">22.0</td>
+                        <td align="left">0.274</td>
+                      </tr>
+                      <tr>
+                        <td align="left">Hôpital</td>
+                        <td align="left">8312022130</td>
+                        <td align="left">Care site 3</td>
+                        <td align="left">'Urg_Hospit'</td>
+                        <td align="left">'CR Passage Urgences'</td>
+                        <td align="left">2022-02-01</td>
+                        <td align="left">9746.0</td>
+                        <td align="left">0.769</td>
+                      </tr>
+                    </tbody>
+                  </table>
+                </div>
+              </div>
+            </div>
+          </div>
+          <div class="tabbed-block">
+            <div class="tabbed-set tabbed-alternate" data-tabs="5:2"><input checked="checked" id="__tabbed_5_1"
+                name="__tabbed_5" type="radio" /><input id="__tabbed_5_2" name="__tabbed_5" type="radio" />
+              <div class="tabbed-labels"><label for="__tabbed_5_1">StepFunction</label><label
+                  for="__tabbed_5_2">RectangleFunction</label></div>
+              <div class="tabbed-content">
+                <div class="tabbed-block">
+                  <div class="tabbed-set tabbed-alternate" data-tabs="6:4"><input checked="checked" id="__tabbed_6_1"
+                      name="__tabbed_6" type="radio" /><input id="__tabbed_6_2" name="__tabbed_6" type="radio" /><input
+                      id="__tabbed_6_3" name="__tabbed_6" type="radio" /><input id="__tabbed_6_4" name="__tabbed_6"
+                      type="radio" />
+                    <div class="tabbed-labels"><label for="__tabbed_6_1">Coefficients</label><label
+                        for="__tabbed_6_2">Metrics</label><label for="__tabbed_6_3">Algos</label><label
+                        for="__tabbed_6_4">Example</label></div>
+                    <div class="tabbed-content">
+                      <div class="tabbed-block">
+                        <p>The <a class="autorefs autorefs-internal"
+                            href="reference/models/step_function/step_function/#edsteva.models.step_function.step_function.StepFunction"><code>StepFunction</code></a>
+                          fits a step function <span class="arithmatex">\(f_{t_0, c_0}(t)\)</span> with
+                          coefficients <span class="arithmatex">\(\Theta = (t_0, c_0)\)</span> on a completeness
+                          predictor <span class="arithmatex">\(c(t)\)</span>:</p>
+                        <div class="arithmatex">\[
+                          \begin{aligned}
+                          f_{t_0, c_0}(t) &amp; = c_0 \ \mathbb{1}_{t \geq t_0}(t) \\
+                          c(t) &amp; = f_{t_0, c_0}(t) + \epsilon(t)
+                          \end{aligned}
+                          \]</div>
+                        <ul>
+                          <li>the characteristic time <span class="arithmatex">\(t_0\)</span> estimates the time
+                            after which the data is available.</li>
+                          <li>the characteristic value <span class="arithmatex">\(c_0\)</span> estimates the
+                            stabilized routine completeness.</li>
+                        </ul>
+                      </div>
+                      <div class="tabbed-block">
+                        <p>The default metric computed is the mean squared error after <span
+                            class="arithmatex">\(t_0\)</span>:</p>
+                        <div class="arithmatex">\[
+                          error = \frac{\sum_{t_0 \leq t \leq t_{max}} \epsilon(t)^2}{t_{max} - t_0}
+                          \]</div>
+                        <ul>
+                          <li><span class="arithmatex">\(error\)</span> estimates the stability of the data after
+                            <span class="arithmatex">\(t_0\)</span>.
+                          </li>
+                        </ul>
+                        <div class="admonition info">
+                          <p class="admonition-title">Custom metric
+                          <p>You can define your own metric if this one doesn't meet your requirements.</p>
+                          </p>
+                        </div>
+                      </div>
+                      <div class="tabbed-block">
+                        <p>The available algorithms used to fit the step function are listed below:</p>
+                        <div class="admonition info">
+                          <p class="admonition-title">Custom algo
+                          <p>You can define your own algorithm if they don't meet your requirements.</p>
+                          </p>
+                        </div>
+                        <div class="tabbed-set tabbed-alternate" data-tabs="7:2"><input checked="checked"
+                            id="__tabbed_7_1" name="__tabbed_7" type="radio" /><input id="__tabbed_7_2"
+                            name="__tabbed_7" type="radio" />
+                          <div class="tabbed-labels"><label for="__tabbed_7_1">Loss minimization</label><label
+                              for="__tabbed_7_2">Quantile</label></div>
+                          <div class="tabbed-content">
+                            <div class="tabbed-block">
+                              <p>This algorithm computes the estimated coefficients <span
+                                  class="arithmatex">\(\hat{t_0}\)</span> and <span
+                                  class="arithmatex">\(\hat{c_0}\)</span> by minimizing the loss function <span
+                                  class="arithmatex">\(\mathcal{L}(t_0, c_0)\)</span>:</p>
+                              <div class="arithmatex">\[
+                                \begin{aligned}
+                                \mathcal{L}(t_0, c_0) &amp; = \frac{\sum_{t = t_{min}}^{t_{max}} \mathcal{l}(c(t),
+                                f_{t_0, c_0}(t))}{t_{max} - t_{min}} \\
+                                (\hat{t_0}, \hat{c_0}) &amp; = \underset{t_0,
+                                c_0}{\mathrm{argmin}}(\mathcal{L}(t_0, c_0)) \\
+                                \end{aligned}
+                                \]</div>
+                              <div class="admonition info">
+                                <p class="admonition-title">Default loss function <span
+                                    class="arithmatex">\(\mathcal{l}\)</span></p>
+                                <p>The loss function is <span class="arithmatex">\(l_2\)</span> by default:
+                                  $$
+                                  \mathcal{l}(c(t), f_{t_0, c_0}(t)) = |c(t) - f_{t_0, c_0}(t)|^2
+                                  $$</p>
+                              </div>
+                              <div class="admonition danger">
+                                <p class="admonition-title">Optimal estimates</p>
+                                <p>For complexity purposes, this algorithm has been implemented with a dependency
+                                  relation between <span class="arithmatex">\(c_0\)</span> and <span
+                                    class="arithmatex">\(t_0\)</span> derived from the optimal estimates using the
+                                  <span class="arithmatex">\(l_2\)</span> loss function. For more informations,
+                                  you can have a look on the <a class="autorefs autorefs-internal"
+                                    href="reference/models/step_function/algos/loss_minimization/#edsteva.models.step_function.algos.loss_minimization.loss_minimization">source
+                                    code</a>.
+                                </p>
+                              </div>
+                            </div>
+                            <div class="tabbed-block">
+                              <p>In this algorithm, <span class="arithmatex">\(\hat{c_0}\)</span> is directly
+                                estimated as the <span class="arithmatex">\(x^{th}\)</span> quantile of the
+                                completeness predictor <span class="arithmatex">\(c(t)\)</span>, where <span
+                                  class="arithmatex">\(x\)</span> is a number between 0 and 1. Then, <span
+                                  class="arithmatex">\(\hat{t_0}\)</span> is the first time <span
+                                  class="arithmatex">\(c(t)\)</span> reaches <span
+                                  class="arithmatex">\(\hat{c_0}\)</span>.</p>
+                              <div class="arithmatex">\[
+                                \begin{aligned}
+                                \hat{c_0} &amp; = x^{th} \text{ quantile of } c(t) \\
+                                \hat{t_0} &amp; = \underset{t}{\mathrm{argmin}}(c(t) \geq \hat{c_0})
+                                \end{aligned}
+                                \]</div>
+                              <div class="admonition info">
+                                <p class="admonition-title">Default quantile <span class="arithmatex">\(x\)</span>
+                                </p>
+                                <p>The default quantile is <span class="arithmatex">\(x = 0.8\)</span>.</p>
+                              </div>
+                            </div>
+                          </div>
+                        </div>
+                      </div>
+                      <div class="tabbed-block">
+                        <div class="highlight">
+                          <pre><span></span><code><span class="kn">from</span> <span class="nn">edsteva.models.step_function</span> <span class="kn">import</span> <span class="n">StepFunction</span>
+
+<span class="n">step_function_model</span> <span class="o">=</span> <span class="n">StepFunction</span><span class="p">()</span>
+<span class="n">step_function_model</span><span class="o">.</span><span class="n">fit</span><span class="p">(</span><span class="n">probe</span><span class="p">)</span>
+<span class="n">step_function_model</span><span class="o">.</span><span class="n">estimates</span><span class="o">.</span><span class="n">head</span><span class="p">()</span>
+</code></pre>
                         </div>
                         <table>
                           <thead>
                             <tr>
                               <th align="left">care_site_level</th>
                               <th align="left">care_site_id</th>
-                              <th align="left">care_site_short_name</th>
                               <th align="left">stay_type</th>
-                              <th align="left">note_type</th>
-                              <th align="left">date</th>
-                              <th align="left">n_visit</th>
-                              <th align="left">c</th>
+                              <th align="left">t_0</th>
+                              <th align="left">c_0</th>
+                              <th align="left">error</th>
                             </tr>
                           </thead>
                           <tbody>
                             <tr>
                               <td align="left">Unité Fonctionnelle (UF)</td>
                               <td align="left">8312056386</td>
-                              <td align="left">Care site 1</td>
                               <td align="left">'Urg'</td>
-                              <td align="left">'All'</td>
                               <td align="left">2019-05-01</td>
-                              <td align="left">233.0</td>
-                              <td align="left">'0.841</td>
+                              <td align="left">0.397</td>
+                              <td align="left">0.040</td>
                             </tr>
                             <tr>
                               <td align="left">Unité Fonctionnelle (UF)</td>
-                              <td align="left">8653815660</td>
-                              <td align="left">Care site 1</td>
+                              <td align="left">8312056386</td>
                               <td align="left">'All'</td>
-                              <td align="left">'CRH'</td>
                               <td align="left">2011-04-01</td>
-                              <td align="left">393.0</td>
-                              <td align="left">0.640</td>
+                              <td align="left">0.583</td>
+                              <td align="left">0.028</td>
                             </tr>
                             <tr>
                               <td align="left">Pôle/DMU</td>
                               <td align="left">8312027648</td>
-                              <td align="left">Care site 2</td>
                               <td align="left">'Hospit'</td>
-                              <td align="left">'CRH'</td>
                               <td align="left">2021-03-01</td>
-                              <td align="left">204.0</td>
-                              <td align="left">0.497</td>
+                              <td align="left">0.677</td>
+                              <td align="left">0.022</td>
                             </tr>
                             <tr>
                               <td align="left">Pôle/DMU</td>
-                              <td align="left">8312056379</td>
-                              <td align="left">Care site 2</td>
+                              <td align="left">8312027648</td>
                               <td align="left">'All'</td>
-                              <td align="left">'Ordonnance'</td>
                               <td align="left">2018-08-01</td>
-                              <td align="left">22.0</td>
-                              <td align="left">0.274</td>
+                              <td align="left">0.764</td>
+                              <td align="left">0.014</td>
                             </tr>
                             <tr>
                               <td align="left">Hôpital</td>
                               <td align="left">8312022130</td>
-                              <td align="left">Care site 3</td>
-                              <td align="left">'Urg_Hospit'</td>
-                              <td align="left">'CR Passage Urgences'</td>
+                              <td align="left">'Hospit'</td>
                               <td align="left">2022-02-01</td>
-                              <td align="left">9746.0</td>
-                              <td align="left">0.769</td>
+                              <td align="left">0.652</td>
+                              <td align="left">0.027</td>
                             </tr>
                           </tbody>
                         </table>
@@ -3951,394 +4128,208 @@
                   </div>
                 </div>
                 <div class="tabbed-block">
-                  <div class="tabbed-set tabbed-alternate" data-tabs="5:2"><input checked="checked" id="__tabbed_5_1"
-                      name="__tabbed_5" type="radio" /><input id="__tabbed_5_2" name="__tabbed_5" type="radio" />
-                    <div class="tabbed-labels"><label for="__tabbed_5_1">StepFunction</label><label
-                        for="__tabbed_5_2">RectangleFunction</label></div>
+                  <div class="tabbed-set tabbed-alternate" data-tabs="8:4"><input checked="checked" id="__tabbed_8_1"
+                      name="__tabbed_8" type="radio" /><input id="__tabbed_8_2" name="__tabbed_8" type="radio" /><input
+                      id="__tabbed_8_3" name="__tabbed_8" type="radio" /><input id="__tabbed_8_4" name="__tabbed_8"
+                      type="radio" />
+                    <div class="tabbed-labels"><label for="__tabbed_8_1">Coefficients</label><label
+                        for="__tabbed_8_2">Metrics</label><label for="__tabbed_8_3">Algos</label><label
+                        for="__tabbed_8_4">Example</label></div>
                     <div class="tabbed-content">
                       <div class="tabbed-block">
-                        <div class="tabbed-set tabbed-alternate" data-tabs="6:4"><input checked="checked"
-                            id="__tabbed_6_1" name="__tabbed_6" type="radio" /><input id="__tabbed_6_2"
-                            name="__tabbed_6" type="radio" /><input id="__tabbed_6_3" name="__tabbed_6"
-                            type="radio" /><input id="__tabbed_6_4" name="__tabbed_6" type="radio" />
-                          <div class="tabbed-labels"><label for="__tabbed_6_1">Coefficients</label><label
-                              for="__tabbed_6_2">Metrics</label><label for="__tabbed_6_3">Algos</label><label
-                              for="__tabbed_6_4">Example</label></div>
+                        <p>The <a class="autorefs autorefs-internal"
+                            href="reference/models/rectangle_function/rectangle_function/#edsteva.models.rectangle_function.rectangle_function.RectangleFunction"><code>RectangleFunction</code></a>
+                          fits a step function <span class="arithmatex">\(f_{t_0, c_0, t_1}(t)\)</span> with
+                          coefficients <span class="arithmatex">\(\Theta = (t_0, c_0, t_1)\)</span> on a
+                          completeness predictor <span class="arithmatex">\(c(t)\)</span>:</p>
+                        <div class="arithmatex">\[
+                          \begin{aligned}
+                          f_{t_0, c_0, t_1}(t) &amp; = c_0 \ \mathbb{1}_{t_0 \leq t \leq t_1}(t) \\
+                          c(t) &amp; = f_{t_0, c_0, t_1}(t) + \epsilon(t)
+                          \end{aligned}
+                          \]</div>
+                        <ul>
+                          <li>the characteristic time <span class="arithmatex">\(t_0\)</span> estimates the time
+                            after which the data is available.</li>
+                          <li>the characteristic time <span class="arithmatex">\(t_1\)</span> estimates the time
+                            after which the data is not available anymore.</li>
+                          <li>the characteristic value <span class="arithmatex">\(c_0\)</span> estimates the
+                            completeness between <span class="arithmatex">\(t_0\)</span> and <span
+                              class="arithmatex">\(t_1\)</span>.</li>
+                        </ul>
+                      </div>
+                      <div class="tabbed-block">
+                        <p>The default metric computed is the mean squared error between <span
+                            class="arithmatex">\(t_0\)</span> and <span class="arithmatex">\(t_1\)</span>:</p>
+                        <div class="arithmatex">\[
+                          error = \frac{\sum_{t_0 \leq t \leq t_1} \epsilon(t)^2}{t_1 - t_0}
+                          \]</div>
+                        <ul>
+                          <li><span class="arithmatex">\(error\)</span> estimates the stability of the data
+                            between <span class="arithmatex">\(t_0\)</span> and <span class="arithmatex">\(t_1\)</span>.
+                          </li>
+                        </ul>
+                        <div class="admonition info">
+                          <p class="admonition-title">Custom metric
+                          <p>You can define your own metric if this one doesn't meet your requirements.</p>
+                          </p>
+                        </div>
+                      </div>
+                      <div class="tabbed-block">
+                        <p>The available algorithms used to fit the step function are listed below:</p>
+                        <div class="admonition info">
+                          <p class="admonition-title">Custom algo
+                          <p>You can define your own algorithm if they don't meet your requirements.</p>
+                          </p>
+                        </div>
+                        <div class="tabbed-set tabbed-alternate" data-tabs="9:1"><input checked="checked"
+                            id="__tabbed_9_1" name="__tabbed_9" type="radio" />
+                          <div class="tabbed-labels"><label for="__tabbed_9_1">Loss minimization</label></div>
                           <div class="tabbed-content">
                             <div class="tabbed-block">
-                              <p>The <a class="autorefs autorefs-internal"
-                                  href="reference/models/step_function/step_function/#edsteva.models.step_function.step_function.StepFunction"><code>StepFunction</code></a>
-                                fits a step function <span class="arithmatex">\(f_{t_0, c_0}(t)\)</span> with
-                                coefficients <span class="arithmatex">\(\Theta = (t_0, c_0)\)</span> on a completeness
-                                predictor <span class="arithmatex">\(c(t)\)</span>:</p>
+                              <p>This algorithm computes the estimated coefficients <span
+                                  class="arithmatex">\(\hat{t_0}\)</span>, <span class="arithmatex">\(\hat{c_0}\)</span>
+                                and <span class="arithmatex">\(\hat{t_1}\)</span> by minimizing the loss function <span
+                                  class="arithmatex">\(\mathcal{L}(t_0, c_0, t_1)\)</span>:</p>
                               <div class="arithmatex">\[
                                 \begin{aligned}
-                                f_{t_0, c_0}(t) &amp; = c_0 \ \mathbb{1}_{t \geq t_0}(t) \\
-                                c(t) &amp; = f_{t_0, c_0}(t) + \epsilon(t)
+                                \mathcal{L}(t_0, c_0, t_1) &amp; = \frac{\sum_{t = t_{min}}^{t_{max}}
+                                \mathcal{l}(c(t), f_{t_0, c_0, t_1}(t))}{t_{max} - t_{min}} \\
+                                (\hat{t_0}, \hat{t_1}, \hat{c_0}) &amp; = \underset{t_0, c_0,
+                                t_1}{\mathrm{argmin}}(\mathcal{L}(t_0, c_0, t_1)) \\
                                 \end{aligned}
                                 \]</div>
-                              <ul>
-                                <li>the characteristic time <span class="arithmatex">\(t_0\)</span> estimates the time
-                                  after which the data is available.</li>
-                                <li>the characteristic value <span class="arithmatex">\(c_0\)</span> estimates the
-                                  stabilized routine completeness.</li>
-                              </ul>
-                            </div>
-                            <div class="tabbed-block">
-                              <p>The default metric computed is the mean squared error after <span
-                                  class="arithmatex">\(t_0\)</span>:</p>
-                              <div class="arithmatex">\[
-                                error = \frac{\sum_{t_0 \leq t \leq t_{max}} \epsilon(t)^2}{t_{max} - t_0}
-                                \]</div>
-                              <ul>
-                                <li><span class="arithmatex">\(error\)</span> estimates the stability of the data after
-                                  <span class="arithmatex">\(t_0\)</span>.</li>
-                              </ul>
                               <div class="admonition info">
-                                <p class="admonition-title">Custom metric
-                                <p>You can define your own metric if this one doesn't meet your requirements.</p>
+                                <p class="admonition-title">Default loss function <span
+                                    class="arithmatex">\(\mathcal{l}\)</span></p>
+                                <p>The loss function is <span class="arithmatex">\(l_2\)</span> by default:
+                                  $$
+                                  \mathcal{l}(c(t), f_{t_0, c_0, t_1}(t)) = |c(t) - f_{t_0, c_0, t_1}(t)|^2
+                                  $$</p>
+                              </div>
+                              <div class="admonition danger">
+                                <p class="admonition-title">Optimal estimates</p>
+                                <p>For complexity purposes, this algorithm has been implemented with a dependency
+                                  relation between <span class="arithmatex">\(c_0\)</span> and <span
+                                    class="arithmatex">\(t_0\)</span> derived from the optimal estimates using the
+                                  <span class="arithmatex">\(l_2\)</span> loss function. For more informations,
+                                  you can have a look on the <a class="autorefs autorefs-internal"
+                                    href="reference/models/step_function/algos/loss_minimization/#edsteva.models.step_function.algos.loss_minimization.loss_minimization">source
+                                    code</a>.
                                 </p>
                               </div>
-                            </div>
-                            <div class="tabbed-block">
-                              <p>The available algorithms used to fit the step function are listed below:</p>
-                              <div class="admonition info">
-                                <p class="admonition-title">Custom algo
-                                <p>You can define your own algorithm if they don't meet your requirements.</p>
-                                </p>
-                              </div>
-                              <div class="tabbed-set tabbed-alternate" data-tabs="7:2"><input checked="checked"
-                                  id="__tabbed_7_1" name="__tabbed_7" type="radio" /><input id="__tabbed_7_2"
-                                  name="__tabbed_7" type="radio" />
-                                <div class="tabbed-labels"><label for="__tabbed_7_1">Loss minimization</label><label
-                                    for="__tabbed_7_2">Quantile</label></div>
-                                <div class="tabbed-content">
-                                  <div class="tabbed-block">
-                                    <p>This algorithm computes the estimated coefficients <span
-                                        class="arithmatex">\(\hat{t_0}\)</span> and <span
-                                        class="arithmatex">\(\hat{c_0}\)</span> by minimizing the loss function <span
-                                        class="arithmatex">\(\mathcal{L}(t_0, c_0)\)</span>:</p>
-                                    <div class="arithmatex">\[
-                                      \begin{aligned}
-                                      \mathcal{L}(t_0, c_0) &amp; = \frac{\sum_{t = t_{min}}^{t_{max}} \mathcal{l}(c(t),
-                                      f_{t_0, c_0}(t))}{t_{max} - t_{min}} \\
-                                      (\hat{t_0}, \hat{c_0}) &amp; = \underset{t_0,
-                                      c_0}{\mathrm{argmin}}(\mathcal{L}(t_0, c_0)) \\
-                                      \end{aligned}
-                                      \]</div>
-                                    <div class="admonition info">
-                                      <p class="admonition-title">Default loss function <span
-                                          class="arithmatex">\(\mathcal{l}\)</span></p>
-                                      <p>The loss function is <span class="arithmatex">\(l_2\)</span> by default:
-                                        $$
-                                        \mathcal{l}(c(t), f_{t_0, c_0}(t)) = |c(t) - f_{t_0, c_0}(t)|^2
-                                        $$</p>
-                                    </div>
-                                    <div class="admonition danger">
-                                      <p class="admonition-title">Optimal estimates</p>
-                                      <p>For complexity purposes, this algorithm has been implemented with a dependency
-                                        relation between <span class="arithmatex">\(c_0\)</span> and <span
-                                          class="arithmatex">\(t_0\)</span> derived from the optimal estimates using the
-                                        <span class="arithmatex">\(l_2\)</span> loss function. For more informations,
-                                        you can have a look on the <a class="autorefs autorefs-internal"
-                                          href="reference/models/step_function/algos/loss_minimization/#edsteva.models.step_function.algos.loss_minimization.loss_minimization">source
-                                          code</a>.</p>
-                                    </div>
-                                  </div>
-                                  <div class="tabbed-block">
-                                    <p>In this algorithm, <span class="arithmatex">\(\hat{c_0}\)</span> is directly
-                                      estimated as the <span class="arithmatex">\(x^{th}\)</span> quantile of the
-                                      completeness predictor <span class="arithmatex">\(c(t)\)</span>, where <span
-                                        class="arithmatex">\(x\)</span> is a number between 0 and 1. Then, <span
-                                        class="arithmatex">\(\hat{t_0}\)</span> is the first time <span
-                                        class="arithmatex">\(c(t)\)</span> reaches <span
-                                        class="arithmatex">\(\hat{c_0}\)</span>.</p>
-                                    <div class="arithmatex">\[
-                                      \begin{aligned}
-                                      \hat{c_0} &amp; = x^{th} \text{ quantile of } c(t) \\
-                                      \hat{t_0} &amp; = \underset{t}{\mathrm{argmin}}(c(t) \geq \hat{c_0})
-                                      \end{aligned}
-                                      \]</div>
-                                    <div class="admonition info">
-                                      <p class="admonition-title">Default quantile <span class="arithmatex">\(x\)</span>
-                                      </p>
-                                      <p>The default quantile is <span class="arithmatex">\(x = 0.8\)</span>.</p>
-                                    </div>
-                                  </div>
-                                </div>
-                              </div>
-                            </div>
-                            <div class="tabbed-block">
-                              <div class="highlight">
-                                <pre><span></span><code><span class="kn">from</span> <span class="nn">edsteva.models.step_function</span> <span class="kn">import</span> <span class="n">StepFunction</span>
-
-<span class="n">step_function_model</span> <span class="o">=</span> <span class="n">StepFunction</span><span class="p">()</span>
-<span class="n">step_function_model</span><span class="o">.</span><span class="n">fit</span><span class="p">(</span><span class="n">probe</span><span class="p">)</span>
-<span class="n">step_function_model</span><span class="o">.</span><span class="n">estimates</span><span class="o">.</span><span class="n">head</span><span class="p">()</span>
-</code></pre>
-                              </div>
-                              <table>
-                                <thead>
-                                  <tr>
-                                    <th align="left">care_site_level</th>
-                                    <th align="left">care_site_id</th>
-                                    <th align="left">stay_type</th>
-                                    <th align="left">t_0</th>
-                                    <th align="left">c_0</th>
-                                    <th align="left">error</th>
-                                  </tr>
-                                </thead>
-                                <tbody>
-                                  <tr>
-                                    <td align="left">Unité Fonctionnelle (UF)</td>
-                                    <td align="left">8312056386</td>
-                                    <td align="left">'Urg'</td>
-                                    <td align="left">2019-05-01</td>
-                                    <td align="left">0.397</td>
-                                    <td align="left">0.040</td>
-                                  </tr>
-                                  <tr>
-                                    <td align="left">Unité Fonctionnelle (UF)</td>
-                                    <td align="left">8312056386</td>
-                                    <td align="left">'All'</td>
-                                    <td align="left">2011-04-01</td>
-                                    <td align="left">0.583</td>
-                                    <td align="left">0.028</td>
-                                  </tr>
-                                  <tr>
-                                    <td align="left">Pôle/DMU</td>
-                                    <td align="left">8312027648</td>
-                                    <td align="left">'Hospit'</td>
-                                    <td align="left">2021-03-01</td>
-                                    <td align="left">0.677</td>
-                                    <td align="left">0.022</td>
-                                  </tr>
-                                  <tr>
-                                    <td align="left">Pôle/DMU</td>
-                                    <td align="left">8312027648</td>
-                                    <td align="left">'All'</td>
-                                    <td align="left">2018-08-01</td>
-                                    <td align="left">0.764</td>
-                                    <td align="left">0.014</td>
-                                  </tr>
-                                  <tr>
-                                    <td align="left">Hôpital</td>
-                                    <td align="left">8312022130</td>
-                                    <td align="left">'Hospit'</td>
-                                    <td align="left">2022-02-01</td>
-                                    <td align="left">0.652</td>
-                                    <td align="left">0.027</td>
-                                  </tr>
-                                </tbody>
-                              </table>
                             </div>
                           </div>
                         </div>
                       </div>
                       <div class="tabbed-block">
-                        <div class="tabbed-set tabbed-alternate" data-tabs="8:4"><input checked="checked"
-                            id="__tabbed_8_1" name="__tabbed_8" type="radio" /><input id="__tabbed_8_2"
-                            name="__tabbed_8" type="radio" /><input id="__tabbed_8_3" name="__tabbed_8"
-                            type="radio" /><input id="__tabbed_8_4" name="__tabbed_8" type="radio" />
-                          <div class="tabbed-labels"><label for="__tabbed_8_1">Coefficients</label><label
-                              for="__tabbed_8_2">Metrics</label><label for="__tabbed_8_3">Algos</label><label
-                              for="__tabbed_8_4">Example</label></div>
-                          <div class="tabbed-content">
-                            <div class="tabbed-block">
-                              <p>The <a class="autorefs autorefs-internal"
-                                  href="reference/models/rectangle_function/rectangle_function/#edsteva.models.rectangle_function.rectangle_function.RectangleFunction"><code>RectangleFunction</code></a>
-                                fits a step function <span class="arithmatex">\(f_{t_0, c_0, t_1}(t)\)</span> with
-                                coefficients <span class="arithmatex">\(\Theta = (t_0, c_0, t_1)\)</span> on a
-                                completeness predictor <span class="arithmatex">\(c(t)\)</span>:</p>
-                              <div class="arithmatex">\[
-                                \begin{aligned}
-                                f_{t_0, c_0, t_1}(t) &amp; = c_0 \ \mathbb{1}_{t_0 \leq t \leq t_1}(t) \\
-                                c(t) &amp; = f_{t_0, c_0, t_1}(t) + \epsilon(t)
-                                \end{aligned}
-                                \]</div>
-                              <ul>
-                                <li>the characteristic time <span class="arithmatex">\(t_0\)</span> estimates the time
-                                  after which the data is available.</li>
-                                <li>the characteristic time <span class="arithmatex">\(t_1\)</span> estimates the time
-                                  after which the data is not available anymore.</li>
-                                <li>the characteristic value <span class="arithmatex">\(c_0\)</span> estimates the
-                                  completeness between <span class="arithmatex">\(t_0\)</span> and <span
-                                    class="arithmatex">\(t_1\)</span>.</li>
-                              </ul>
-                            </div>
-                            <div class="tabbed-block">
-                              <p>The default metric computed is the mean squared error between <span
-                                  class="arithmatex">\(t_0\)</span> and <span class="arithmatex">\(t_1\)</span>:</p>
-                              <div class="arithmatex">\[
-                                error = \frac{\sum_{t_0 \leq t \leq t_1} \epsilon(t)^2}{t_1 - t_0}
-                                \]</div>
-                              <ul>
-                                <li><span class="arithmatex">\(error\)</span> estimates the stability of the data
-                                  between <span class="arithmatex">\(t_0\)</span> and <span
-                                    class="arithmatex">\(t_1\)</span>.</li>
-                              </ul>
-                              <div class="admonition info">
-                                <p class="admonition-title">Custom metric
-                                <p>You can define your own metric if this one doesn't meet your requirements.</p>
-                                </p>
-                              </div>
-                            </div>
-                            <div class="tabbed-block">
-                              <p>The available algorithms used to fit the step function are listed below:</p>
-                              <div class="admonition info">
-                                <p class="admonition-title">Custom algo
-                                <p>You can define your own algorithm if they don't meet your requirements.</p>
-                                </p>
-                              </div>
-                              <div class="tabbed-set tabbed-alternate" data-tabs="9:1"><input checked="checked"
-                                  id="__tabbed_9_1" name="__tabbed_9" type="radio" />
-                                <div class="tabbed-labels"><label for="__tabbed_9_1">Loss minimization</label></div>
-                                <div class="tabbed-content">
-                                  <div class="tabbed-block">
-                                    <p>This algorithm computes the estimated coefficients <span
-                                        class="arithmatex">\(\hat{t_0}\)</span>, <span
-                                        class="arithmatex">\(\hat{c_0}\)</span> and <span
-                                        class="arithmatex">\(\hat{t_1}\)</span> by minimizing the loss function <span
-                                        class="arithmatex">\(\mathcal{L}(t_0, c_0, t_1)\)</span>:</p>
-                                    <div class="arithmatex">\[
-                                      \begin{aligned}
-                                      \mathcal{L}(t_0, c_0, t_1) &amp; = \frac{\sum_{t = t_{min}}^{t_{max}}
-                                      \mathcal{l}(c(t), f_{t_0, c_0, t_1}(t))}{t_{max} - t_{min}} \\
-                                      (\hat{t_0}, \hat{t_1}, \hat{c_0}) &amp; = \underset{t_0, c_0,
-                                      t_1}{\mathrm{argmin}}(\mathcal{L}(t_0, c_0, t_1)) \\
-                                      \end{aligned}
-                                      \]</div>
-                                    <div class="admonition info">
-                                      <p class="admonition-title">Default loss function <span
-                                          class="arithmatex">\(\mathcal{l}\)</span></p>
-                                      <p>The loss function is <span class="arithmatex">\(l_2\)</span> by default:
-                                        $$
-                                        \mathcal{l}(c(t), f_{t_0, c_0, t_1}(t)) = |c(t) - f_{t_0, c_0, t_1}(t)|^2
-                                        $$</p>
-                                    </div>
-                                    <div class="admonition danger">
-                                      <p class="admonition-title">Optimal estimates</p>
-                                      <p>For complexity purposes, this algorithm has been implemented with a dependency
-                                        relation between <span class="arithmatex">\(c_0\)</span> and <span
-                                          class="arithmatex">\(t_0\)</span> derived from the optimal estimates using the
-                                        <span class="arithmatex">\(l_2\)</span> loss function. For more informations,
-                                        you can have a look on the <a class="autorefs autorefs-internal"
-                                          href="reference/models/step_function/algos/loss_minimization/#edsteva.models.step_function.algos.loss_minimization.loss_minimization">source
-                                          code</a>.</p>
-                                    </div>
-                                  </div>
-                                </div>
-                              </div>
-                            </div>
-                            <div class="tabbed-block">
-                              <div class="highlight">
-                                <pre><span></span><code><span class="kn">from</span> <span class="nn">edsteva.models.rectangle_function</span> <span class="kn">import</span> <span class="n">RectangleFunction</span>
+                        <div class="highlight">
+                          <pre><span></span><code><span class="kn">from</span> <span class="nn">edsteva.models.rectangle_function</span> <span class="kn">import</span> <span class="n">RectangleFunction</span>
 
 <span class="n">rectangle_function_model</span> <span class="o">=</span> <span class="n">RectangleFunction</span><span class="p">()</span>
 <span class="n">rectangle_function_model</span><span class="o">.</span><span class="n">fit</span><span class="p">(</span><span class="n">probe</span><span class="p">)</span>
 <span class="n">rectangle_function_model</span><span class="o">.</span><span class="n">estimates</span><span class="o">.</span><span class="n">head</span><span class="p">()</span>
 </code></pre>
-                              </div>
-                              <table>
-                                <thead>
-                                  <tr>
-                                    <th align="left">care_site_level</th>
-                                    <th align="left">care_site_id</th>
-                                    <th align="left">stay_type</th>
-                                    <th align="left">t_0</th>
-                                    <th align="left">c_0</th>
-                                    <th align="left">t_1</th>
-                                    <th align="left">error</th>
-                                  </tr>
-                                </thead>
-                                <tbody>
-                                  <tr>
-                                    <td align="left">Unité Fonctionnelle (UF)</td>
-                                    <td align="left">8312056386</td>
-                                    <td align="left">'Urg'</td>
-                                    <td align="left">2019-05-01</td>
-                                    <td align="left">0.397</td>
-                                    <td align="left">2020-05-01</td>
-                                    <td align="left">0.040</td>
-                                  </tr>
-                                  <tr>
-                                    <td align="left">Unité Fonctionnelle (UF)</td>
-                                    <td align="left">8312056386</td>
-                                    <td align="left">'All'</td>
-                                    <td align="left">2011-04-01</td>
-                                    <td align="left">0.583</td>
-                                    <td align="left">2013-04-01</td>
-                                    <td align="left">0.028</td>
-                                  </tr>
-                                  <tr>
-                                    <td align="left">Pôle/DMU</td>
-                                    <td align="left">8312027648</td>
-                                    <td align="left">'Hospit'</td>
-                                    <td align="left">2021-03-01</td>
-                                    <td align="left">0.677</td>
-                                    <td align="left">2022-03-01</td>
-                                    <td align="left">0.022</td>
-                                  </tr>
-                                  <tr>
-                                    <td align="left">Pôle/DMU</td>
-                                    <td align="left">8312027648</td>
-                                    <td align="left">'All'</td>
-                                    <td align="left">2018-08-01</td>
-                                    <td align="left">0.764</td>
-                                    <td align="left">2019-08-01</td>
-                                    <td align="left">0.014</td>
-                                  </tr>
-                                  <tr>
-                                    <td align="left">Hôpital</td>
-                                    <td align="left">8312022130</td>
-                                    <td align="left">'Hospit'</td>
-                                    <td align="left">2022-02-01</td>
-                                    <td align="left">0.652</td>
-                                    <td align="left">2022-08-01</td>
-                                    <td align="left">0.027</td>
-                                  </tr>
-                                </tbody>
-                              </table>
-                            </div>
-                          </div>
                         </div>
+                        <table>
+                          <thead>
+                            <tr>
+                              <th align="left">care_site_level</th>
+                              <th align="left">care_site_id</th>
+                              <th align="left">stay_type</th>
+                              <th align="left">t_0</th>
+                              <th align="left">c_0</th>
+                              <th align="left">t_1</th>
+                              <th align="left">error</th>
+                            </tr>
+                          </thead>
+                          <tbody>
+                            <tr>
+                              <td align="left">Unité Fonctionnelle (UF)</td>
+                              <td align="left">8312056386</td>
+                              <td align="left">'Urg'</td>
+                              <td align="left">2019-05-01</td>
+                              <td align="left">0.397</td>
+                              <td align="left">2020-05-01</td>
+                              <td align="left">0.040</td>
+                            </tr>
+                            <tr>
+                              <td align="left">Unité Fonctionnelle (UF)</td>
+                              <td align="left">8312056386</td>
+                              <td align="left">'All'</td>
+                              <td align="left">2011-04-01</td>
+                              <td align="left">0.583</td>
+                              <td align="left">2013-04-01</td>
+                              <td align="left">0.028</td>
+                            </tr>
+                            <tr>
+                              <td align="left">Pôle/DMU</td>
+                              <td align="left">8312027648</td>
+                              <td align="left">'Hospit'</td>
+                              <td align="left">2021-03-01</td>
+                              <td align="left">0.677</td>
+                              <td align="left">2022-03-01</td>
+                              <td align="left">0.022</td>
+                            </tr>
+                            <tr>
+                              <td align="left">Pôle/DMU</td>
+                              <td align="left">8312027648</td>
+                              <td align="left">'All'</td>
+                              <td align="left">2018-08-01</td>
+                              <td align="left">0.764</td>
+                              <td align="left">2019-08-01</td>
+                              <td align="left">0.014</td>
+                            </tr>
+                            <tr>
+                              <td align="left">Hôpital</td>
+                              <td align="left">8312022130</td>
+                              <td align="left">'Hospit'</td>
+                              <td align="left">2022-02-01</td>
+                              <td align="left">0.652</td>
+                              <td align="left">2022-08-01</td>
+                              <td align="left">0.027</td>
+                            </tr>
+                          </tbody>
+                        </table>
                       </div>
                     </div>
                   </div>
                 </div>
+              </div>
+            </div>
+          </div>
+          <div class="tabbed-block">
+            <div class="tabbed-set tabbed-alternate" data-tabs="10:2"><input checked="checked" id="__tabbed_10_1"
+                name="__tabbed_10" type="radio" /><input id="__tabbed_10_2" name="__tabbed_10" type="radio" />
+              <div class="tabbed-labels"><label for="__tabbed_10_1">Dashboard</label><label
+                  for="__tabbed_10_2">Plot</label></div>
+              <div class="tabbed-content">
                 <div class="tabbed-block">
-                  <div class="tabbed-set tabbed-alternate" data-tabs="10:2"><input checked="checked" id="__tabbed_10_1"
-                      name="__tabbed_10" type="radio" /><input id="__tabbed_10_2" name="__tabbed_10" type="radio" />
-                    <div class="tabbed-labels"><label for="__tabbed_10_1">Dashboard</label><label
-                        for="__tabbed_10_2">Plot</label></div>
+                  <p>The library provides interactive dashboards that let you set any combination of care sites,
+                    stay types and other columns if included in the Probe. You can only export a dashboard in HTML
+                    format.</p>
+                  <div class="tabbed-set tabbed-alternate" data-tabs="11:2"><input checked="checked" id="__tabbed_11_1"
+                      name="__tabbed_11" type="radio" /><input id="__tabbed_11_2" name="__tabbed_11" type="radio" />
+                    <div class="tabbed-labels"><label for="__tabbed_11_1">predictor_dashboard()</label><label
+                        for="__tabbed_11_2">estimates_dashboard()</label></div>
                     <div class="tabbed-content">
                       <div class="tabbed-block">
-                        <p>The library provides interactive dashboards that let you set any combination of care sites,
-                          stay types and other columns if included in the Probe. You can only export a dashboard in HTML
-                          format.</p>
-                        <div class="tabbed-set tabbed-alternate" data-tabs="11:2"><input checked="checked"
-                            id="__tabbed_11_1" name="__tabbed_11" type="radio" /><input id="__tabbed_11_2"
-                            name="__tabbed_11" type="radio" />
-                          <div class="tabbed-labels"><label for="__tabbed_11_1">predictor_dashboard()</label><label
-                              for="__tabbed_11_2">estimates_dashboard()</label></div>
-                          <div class="tabbed-content">
-                            <div class="tabbed-block">
-                              <p>The <a class="autorefs autorefs-internal"
-                                  href="reference/viz/dashboards/predictor_dashboard/wrapper/#edsteva.viz.dashboards.predictor_dashboard.wrapper"><code>predictor_dashboard()</code></a>
-                                returns:</p>
-                              <ul>
-                                <li>On the top, the aggregated variable is the average completeness predictor <span
-                                    class="arithmatex">\(c(t)\)</span> over time <span class="arithmatex">\(t\)</span>
-                                  with the prediction <span class="arithmatex">\(\hat{c}(t)\)</span> if the <a
-                                    class="autorefs autorefs-internal" href="components/model/#model">fitted Model</a>
-                                  is specified.</li>
-                                <li>On the bottom, the interactive filters are all the columns included in the <a
-                                    class="autorefs autorefs-internal" href="components/probe/#probe">Probe</a> (such as
-                                  time, care site, number of visits...etc.).</li>
-                              </ul>
-                              <p>
-                              <div class="highlight">
-                                <pre><span></span><code><span class="kn">from</span> <span class="nn">edsteva.viz.dashboards</span> <span class="kn">import</span> <span class="n">predictor_dashboard</span>
+                        <p>The <a class="autorefs autorefs-internal"
+                            href="reference/viz/dashboards/predictor_dashboard/wrapper/#edsteva.viz.dashboards.predictor_dashboard.wrapper"><code>predictor_dashboard()</code></a>
+                          returns:</p>
+                        <ul>
+                          <li>On the top, the aggregated variable is the average completeness predictor <span
+                              class="arithmatex">\(c(t)\)</span> over time <span class="arithmatex">\(t\)</span>
+                            with the prediction <span class="arithmatex">\(\hat{c}(t)\)</span> if the <a
+                              class="autorefs autorefs-internal" href="components/model/#model">fitted Model</a>
+                            is specified.</li>
+                          <li>On the bottom, the interactive filters are all the columns included in the <a
+                              class="autorefs autorefs-internal" href="components/probe/#probe">Probe</a> (such as
+                            time, care site, number of visits...etc.).</li>
+                        </ul>
+                        <p>
+                        <div class="highlight">
+                          <pre><span></span><code><span class="kn">from</span> <span class="nn">edsteva.viz.dashboards</span> <span class="kn">import</span> <span class="n">predictor_dashboard</span>
 
 <span class="n">predictor_dashboard</span><span class="p">(</span>
     <span class="n">probe</span><span class="o">=</span><span class="n">probe</span><span class="p">,</span>
@@ -4346,29 +4337,29 @@
     <span class="n">care_site_level</span><span class="o">=</span><span class="n">care_site_level</span><span class="p">,</span>
 <span class="p">)</span>
 </code></pre>
-                              </div>
-                              An example is available <a href="assets/charts/interactive_fitted_visit.html">here</a>.
-                              </p>
-                            </div>
-                            <div class="tabbed-block">
-                              <p>The <a class="autorefs autorefs-internal"
-                                  href="reference/viz/dashboards/estimates_dashboard/#edsteva.viz.dashboards.estimates_dashboard"><code>estimates_dashboard()</code></a>
-                                returns a representation of the overall deviation from the <a
-                                  class="autorefs autorefs-internal" href="components/model/#model">Model</a>:</p>
-                              <ul>
-                                <li>On the top, the aggregated variable is a normalized completeness predictor <span
-                                    class="arithmatex">\(\frac{c(t)}{c_0}\)</span> over normalized time <span
-                                    class="arithmatex">\(t - t_0\)</span>.</li>
-                                <li>On the bottom, the interactive filters are all the columns included in the <a
-                                    class="autorefs autorefs-internal" href="components/probe/#probe">Probe</a> (such as
-                                  time, care site, number of visits...etc.) with all the <a
-                                    class="autorefs autorefs-internal" href="components/model/#model-coefficients">Model
-                                    coefficients</a> and <a class="autorefs autorefs-internal"
-                                    href="components/model/#metrics">metrics</a> included in the <a
-                                    class="autorefs autorefs-internal" href="components/model/#model">Model</a>.</li>
-                              </ul>
-                              <div class="highlight">
-                                <pre><span></span><code><span class="kn">from</span> <span class="nn">edsteva.viz.dashboards</span> <span class="kn">import</span> <span class="n">estimates_dashboard</span>
+                        </div>
+                        An example is available <a href="assets/charts/interactive_fitted_visit.html">here</a>.
+                        </p>
+                      </div>
+                      <div class="tabbed-block">
+                        <p>The <a class="autorefs autorefs-internal"
+                            href="reference/viz/dashboards/estimates_dashboard/#edsteva.viz.dashboards.estimates_dashboard"><code>estimates_dashboard()</code></a>
+                          returns a representation of the overall deviation from the <a
+                            class="autorefs autorefs-internal" href="components/model/#model">Model</a>:</p>
+                        <ul>
+                          <li>On the top, the aggregated variable is a normalized completeness predictor <span
+                              class="arithmatex">\(\frac{c(t)}{c_0}\)</span> over normalized time <span
+                              class="arithmatex">\(t - t_0\)</span>.</li>
+                          <li>On the bottom, the interactive filters are all the columns included in the <a
+                              class="autorefs autorefs-internal" href="components/probe/#probe">Probe</a> (such as
+                            time, care site, number of visits...etc.) with all the <a class="autorefs autorefs-internal"
+                              href="components/model/#model-coefficients">Model
+                              coefficients</a> and <a class="autorefs autorefs-internal"
+                              href="components/model/#metrics">metrics</a> included in the <a
+                              class="autorefs autorefs-internal" href="components/model/#model">Model</a>.</li>
+                        </ul>
+                        <div class="highlight">
+                          <pre><span></span><code><span class="kn">from</span> <span class="nn">edsteva.viz.dashboards</span> <span class="kn">import</span> <span class="n">estimates_dashboard</span>
 
 <span class="n">threshold_dashboard</span><span class="p">(</span>
     <span class="n">probe</span><span class="o">=</span><span class="n">probe</span><span class="p">,</span>
@@ -4376,34 +4367,32 @@
     <span class="n">care_site_level</span><span class="o">=</span><span class="n">care_site_level</span><span class="p">,</span>
 <span class="p">)</span>
 </code></pre>
-                              </div>
-                              <!-- <img alt="Image title" src="assets/charts/threshold.gif" /> -->
-                              <p>An example is available <a href="assets/charts/threshold_dashboard.html">here</a>.</p>
-                            </div>
-                          </div>
                         </div>
+                        <!-- <img alt="Image title" src="assets/charts/threshold.gif" /> -->
+                        <p>An example is available <a href="assets/charts/threshold_dashboard.html">here</a>.</p>
                       </div>
+                    </div>
+                  </div>
+                </div>
+                <div class="tabbed-block">
+                  <p>The library provides static plots that you can export in png or svg. As it is less
+                    interactive, you may specify the filters in the inputs of the functions.</p>
+                  <div class="tabbed-set tabbed-alternate" data-tabs="12:3"><input checked="checked" id="__tabbed_12_1"
+                      name="__tabbed_12" type="radio" /><input id="__tabbed_12_2" name="__tabbed_12"
+                      type="radio" /><input id="__tabbed_12_3" name="__tabbed_12" type="radio" />
+                    <div class="tabbed-labels"><label for="__tabbed_12_1">plot_probe()</label><label
+                        for="__tabbed_12_2">plot_normalized_probe()</label><label
+                        for="__tabbed_12_3">plot_estimates_densities()</label></div>
+                    <div class="tabbed-content">
                       <div class="tabbed-block">
-                        <p>The library provides static plots that you can export in png or svg. As it is less
-                          interactive, you may specify the filters in the inputs of the functions.</p>
-                        <div class="tabbed-set tabbed-alternate" data-tabs="12:3"><input checked="checked"
-                            id="__tabbed_12_1" name="__tabbed_12" type="radio" /><input id="__tabbed_12_2"
-                            name="__tabbed_12" type="radio" /><input id="__tabbed_12_3" name="__tabbed_12"
-                            type="radio" />
-                          <div class="tabbed-labels"><label for="__tabbed_12_1">plot_probe()</label><label
-                              for="__tabbed_12_2">plot_normalized_probe()</label><label
-                              for="__tabbed_12_3">plot_estimates_densities()</label></div>
-                          <div class="tabbed-content">
-                            <div class="tabbed-block">
-                              <p>The <a class="autorefs autorefs-internal"
-                                  href="reference/viz/plots/plot_probe/wrapper/#edsteva.viz.plots.plot_probe.wrapper"><code>plot_probe()</code></a>
-                                returns the top plot of the <a class="autorefs autorefs-internal"
-                                  href="reference/viz/dashboards/predictor_dashboard/wrapper/#edsteva.viz.dashboards.predictor_dashboard.wrapper"><code>predictor_dashboard()</code></a>:
-                                the normalized completeness predictor <span
-                                  class="arithmatex">\(\frac{c(t)}{c_0}\)</span> over normalized time <span
-                                  class="arithmatex">\(t - t_0\)</span>.</p>
-                              <div class="highlight">
-                                <pre><span></span><code><span class="kn">from</span> <span class="nn">edsteva.viz.plots</span> <span class="kn">import</span> <span class="n">plot_probe</span>
+                        <p>The <a class="autorefs autorefs-internal"
+                            href="reference/viz/plots/plot_probe/wrapper/#edsteva.viz.plots.plot_probe.wrapper"><code>plot_probe()</code></a>
+                          returns the top plot of the <a class="autorefs autorefs-internal"
+                            href="reference/viz/dashboards/predictor_dashboard/wrapper/#edsteva.viz.dashboards.predictor_dashboard.wrapper"><code>predictor_dashboard()</code></a>:
+                          the normalized completeness predictor <span class="arithmatex">\(\frac{c(t)}{c_0}\)</span>
+                          over normalized time <span class="arithmatex">\(t - t_0\)</span>.</p>
+                        <div class="highlight">
+                          <pre><span></span><code><span class="kn">from</span> <span class="nn">edsteva.viz.plots</span> <span class="kn">import</span> <span class="n">plot_probe</span>
 
 <span class="n">plot_probe</span><span class="p">(</span>
     <span class="n">probe</span><span class="o">=</span><span class="n">probe</span><span class="p">,</span>
@@ -4413,22 +4402,22 @@
     <span class="n">save_path</span><span class="o">=</span><span class="n">plot_path</span><span class="p">,</span>
 <span class="p">)</span>
 </code></pre>
-                              </div>
-                              <p>
-                                <vegachart style='width: 100%' class="vegalite">{
-                                  "schema-url": "assets/charts/fitted_visit.json"
-                                  }</vegachart>
-                              </p>
-                            </div>
-                            <div class="tabbed-block">
-                              <p>The <a class="autorefs autorefs-internal"
-                                  href="reference/viz/plots/normalized_probe/#edsteva.viz.plots.normalized_probe"><code>plot_normalized_probe()</code></a>
-                                returns the top plot of the <a class="autorefs autorefs-internal"
-                                  href="reference/viz/dashboards/estimates_dashboard/#edsteva.viz.dashboards.estimates_dashboard"><code>estimates_dashboard()</code></a>.
-                                Consequently, you have to specify the filters in the inputs of the function.</p>
-                              <p>
-                              <div class="highlight">
-                                <pre><span></span><code><span class="kn">from</span> <span class="nn">edsteva.viz.plots</span> <span class="kn">import</span> <span class="n">plot_normalized_probe</span>
+                        </div>
+                        <p>
+                          <vegachart style='width: 100%' class="vegalite">{
+                            "schema-url": "assets/charts/fitted_visit.json"
+                            }</vegachart>
+                        </p>
+                      </div>
+                      <div class="tabbed-block">
+                        <p>The <a class="autorefs autorefs-internal"
+                            href="reference/viz/plots/normalized_probe/#edsteva.viz.plots.normalized_probe"><code>plot_normalized_probe()</code></a>
+                          returns the top plot of the <a class="autorefs autorefs-internal"
+                            href="reference/viz/dashboards/estimates_dashboard/#edsteva.viz.dashboards.estimates_dashboard"><code>estimates_dashboard()</code></a>.
+                          Consequently, you have to specify the filters in the inputs of the function.</p>
+                        <p>
+                        <div class="highlight">
+                          <pre><span></span><code><span class="kn">from</span> <span class="nn">edsteva.viz.plots</span> <span class="kn">import</span> <span class="n">plot_normalized_probe</span>
 
 <span class="n">plot_normalized_probe</span><span class="p">(</span>
     <span class="n">probe</span><span class="o">=</span><span class="n">probe</span><span class="p">,</span>
@@ -4438,117 +4427,117 @@
     <span class="n">save_path</span><span class="o">=</span><span class="n">plot_path</span><span class="p">,</span>
 <span class="p">)</span>
 </code></pre>
-                              </div>
-                              <vegachart style='width: 100%' class="vegalite">{
-                                "schema-url": "assets/charts/normalized_plot.json"
-                                }</vegachart>
-                              </p>
-                            </div>
-                            <div class="tabbed-block">
-                              <p>The <a class="autorefs autorefs-internal"
-                                  href="reference/viz/plots/estimates_densities/#edsteva.viz.plots.estimates_densities"><code>plot_estimates_densities()</code></a>
-                                returns the density plot and the median of each estimate. It can help you to set the
-                                thresholds.</p>
-                              <p>
-                              <div class="highlight">
-                                <pre><span></span><code><span class="kn">from</span> <span class="nn">edsteva.viz.plots</span> <span class="kn">import</span> <span class="n">plot_estimates_densities</span>
+                        </div>
+                        <vegachart style='width: 100%' class="vegalite">{
+                          "schema-url": "assets/charts/normalized_plot.json"
+                          }</vegachart>
+                        </p>
+                      </div>
+                      <div class="tabbed-block">
+                        <p>The <a class="autorefs autorefs-internal"
+                            href="reference/viz/plots/estimates_densities/#edsteva.viz.plots.estimates_densities"><code>plot_estimates_densities()</code></a>
+                          returns the density plot and the median of each estimate. It can help you to set the
+                          thresholds.</p>
+                        <p>
+                        <div class="highlight">
+                          <pre><span></span><code><span class="kn">from</span> <span class="nn">edsteva.viz.plots</span> <span class="kn">import</span> <span class="n">plot_estimates_densities</span>
 
 <span class="n">plot_estimates_densities</span><span class="p">(</span>
     <span class="n">fitted_model</span><span class="o">=</span><span class="n">step_function_model</span><span class="p">,</span>
 <span class="p">)</span>
 </code></pre>
-                              </div>
-                              <vegachart style='width: 100%' class="vegalite">{
-                                "schema-url": "assets/charts/distributions.json"
-                                }</vegachart>
-                              </p>
-                            </div>
-                          </div>
                         </div>
+                        <vegachart style='width: 100%' class="vegalite">{
+                          "schema-url": "assets/charts/distributions.json"
+                          }</vegachart>
+                        </p>
                       </div>
                     </div>
                   </div>
                 </div>
               </div>
             </div>
-            <div class="footnote">
-              <hr />
-              <ol>
-                <li id="fn:1">
-                  <p>Samuel G Finlayson, Adarsh Subbaswamy, Karandeep Singh, John Bowers, Annabel Kupke, Jonathan
-                    Zittrain, Isaac S Kohane, and Suchi Saria. The clinician and dataset shift in artificial
-                    intelligence. <em>The New England journal of medicine</em>, 385(3):283, 2021.&#160;<a
-                      class="footnote-backref" href="#fnref:1" title="Jump back to footnote 1 in the text">&#8617;</a>
-                  </p>
-                </li>
-              </ol>
-            </div>
-
-
-
-
-
-
-          </article>
-        </div>
-
-
-      </div>
-
-      <a href="#" class="md-top md-icon" data-md-component="top" hidden>
-        <svg xmlns="http://www.w3.org/2000/svg" viewBox="0 0 24 24">
-          <path d="M13 20h-2V8l-5.5 5.5-1.42-1.42L12 4.16l7.92 7.92-1.42 1.42L13 8v12Z" />
-        </svg>
-        Back to top
-      </a>
-
-    </main>
-
-    <footer class="md-footer">
-
-
-      <nav class="md-footer__inner md-grid" aria-label="Footer">
-
-
-
-        <a href="components/loading_data/" class="md-footer__link md-footer__link--next" aria-label="Next: Loading data"
-          rel="next">
-          <div class="md-footer__title">
-            <div class="md-ellipsis">
-              <span class="md-footer__direction">
-                Next
-              </span>
-              Loading data
-            </div>
           </div>
-          <div class="md-footer__button md-icon">
-            <svg xmlns="http://www.w3.org/2000/svg" viewBox="0 0 24 24">
-              <path d="M4 11v2h12l-5.5 5.5 1.42 1.42L19.84 12l-7.92-7.92L10.5 5.5 16 11H4Z" />
-            </svg>
-          </div>
-        </a>
-
-      </nav>
-
-      <div class="md-footer-meta md-typeset">
-        <div class="md-footer-meta__inner md-grid">
-          <div class="md-copyright">
-
-            <div class="md-copyright__highlight">
-              Copyright &copy; 2022 – Assistance Publique - Hôpitaux de Paris
-            </div>
-
-
-            Made with
-            <a href="https://squidfunk.github.io/mkdocs-material/" target="_blank" rel="noopener">
-              Material for MkDocs
-            </a>
-
-          </div>
-
         </div>
       </div>
-    </footer>
+      <div class="footnote">
+        <hr />
+        <ol>
+          <li id="fn:1">
+            <p>Samuel G Finlayson, Adarsh Subbaswamy, Karandeep Singh, John Bowers, Annabel Kupke, Jonathan
+              Zittrain, Isaac S Kohane, and Suchi Saria. The clinician and dataset shift in artificial
+              intelligence. <em>The New England journal of medicine</em>, 385(3):283, 2021.&#160;<a
+                class="footnote-backref" href="#fnref:1" title="Jump back to footnote 1 in the text">&#8617;</a>
+            </p>
+          </li>
+        </ol>
+      </div>
+
+
+
+
+
+
+    </article>
+  </div>
+
+
+  </div>
+
+  <a href="#" class="md-top md-icon" data-md-component="top" hidden>
+    <svg xmlns="http://www.w3.org/2000/svg" viewBox="0 0 24 24">
+      <path d="M13 20h-2V8l-5.5 5.5-1.42-1.42L12 4.16l7.92 7.92-1.42 1.42L13 8v12Z" />
+    </svg>
+    Back to top
+  </a>
+
+  </main>
+
+  <footer class="md-footer">
+
+
+    <nav class="md-footer__inner md-grid" aria-label="Footer">
+
+
+
+      <a href="components/loading_data/" class="md-footer__link md-footer__link--next" aria-label="Next: Loading data"
+        rel="next">
+        <div class="md-footer__title">
+          <div class="md-ellipsis">
+            <span class="md-footer__direction">
+              Next
+            </span>
+            Loading data
+          </div>
+        </div>
+        <div class="md-footer__button md-icon">
+          <svg xmlns="http://www.w3.org/2000/svg" viewBox="0 0 24 24">
+            <path d="M4 11v2h12l-5.5 5.5 1.42 1.42L19.84 12l-7.92-7.92L10.5 5.5 16 11H4Z" />
+          </svg>
+        </div>
+      </a>
+
+    </nav>
+
+    <div class="md-footer-meta md-typeset">
+      <div class="md-footer-meta__inner md-grid">
+        <div class="md-copyright">
+
+          <div class="md-copyright__highlight">
+            Copyright &copy; 2022 – Assistance Publique - Hôpitaux de Paris
+          </div>
+
+
+          Made with
+          <a href="https://squidfunk.github.io/mkdocs-material/" target="_blank" rel="noopener">
+            Material for MkDocs
+          </a>
+
+        </div>
+
+      </div>
+    </div>
+  </footer>
 
   </div>
   <div class="md-dialog" data-md-component="dialog">
